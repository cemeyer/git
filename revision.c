#include "cache.h"
#include "tag.h"
#include "blob.h"
#include "tree.h"
#include "commit.h"
#include "diff.h"
#include "refs.h"
#include "revision.h"
#include "graph.h"
#include "grep.h"
#include "reflog-walk.h"
#include "patch-ids.h"
#include "decorate.h"
#include "log-tree.h"
#include "string-list.h"

volatile show_early_output_fn_t show_early_output;

char *path_name(const struct name_path *path, const char *name)
{
	const struct name_path *p;
	char *n, *m;
	int nlen = strlen(name);
	int len = nlen + 1;

	for (p = path; p; p = p->up) {
		if (p->elem_len)
			len += p->elem_len + 1;
	}
	n = xmalloc(len);
	m = n + len - (nlen + 1);
	strcpy(m, name);
	for (p = path; p; p = p->up) {
		if (p->elem_len) {
			m -= p->elem_len + 1;
			memcpy(m, p->elem, p->elem_len);
			m[p->elem_len] = '/';
		}
	}
	return n;
}

static int show_path_component_truncated(FILE *out, const char *name, int len)
{
	int cnt;
	for (cnt = 0; cnt < len; cnt++) {
		int ch = name[cnt];
		if (!ch || ch == '\n')
			return -1;
		fputc(ch, out);
	}
	return len;
}

static int show_path_truncated(FILE *out, const struct name_path *path)
{
	int emitted, ours;

	if (!path)
		return 0;
	emitted = show_path_truncated(out, path->up);
	if (emitted < 0)
		return emitted;
	if (emitted)
		fputc('/', out);
	ours = show_path_component_truncated(out, path->elem, path->elem_len);
	if (ours < 0)
		return ours;
	return ours || emitted;
}

void show_object_with_name(FILE *out, struct object *obj, const struct name_path *path, const char *component)
{
	struct name_path leaf;
	leaf.up = (struct name_path *)path;
	leaf.elem = component;
	leaf.elem_len = strlen(component);

	fprintf(out, "%s ", sha1_to_hex(obj->sha1));
	show_path_truncated(out, &leaf);
	fputc('\n', out);
}

void add_object(struct object *obj,
		struct object_array *p,
		struct name_path *path,
		const char *name)
{
	add_object_array(obj, path_name(path, name), p);
}

static void mark_blob_uninteresting(struct blob *blob)
{
	if (!blob)
		return;
	if (blob->object.flags & UNINTERESTING)
		return;
	blob->object.flags |= UNINTERESTING;
}

void mark_tree_uninteresting(struct tree *tree)
{
	struct tree_desc desc;
	struct name_entry entry;
	struct object *obj = &tree->object;

	if (!tree)
		return;
	if (obj->flags & UNINTERESTING)
		return;
	obj->flags |= UNINTERESTING;
	if (!has_sha1_file(obj->sha1))
		return;
	if (parse_tree(tree) < 0)
		die("bad tree %s", sha1_to_hex(obj->sha1));

	init_tree_desc(&desc, tree->buffer, tree->size);
	while (tree_entry(&desc, &entry)) {
		switch (object_type(entry.mode)) {
		case OBJ_TREE:
			mark_tree_uninteresting(lookup_tree(entry.sha1));
			break;
		case OBJ_BLOB:
			mark_blob_uninteresting(lookup_blob(entry.sha1));
			break;
		default:
			/* Subproject commit - not in this repository */
			break;
		}
	}

	/*
	 * We don't care about the tree any more
	 * after it has been marked uninteresting.
	 */
	free(tree->buffer);
	tree->buffer = NULL;
}

void mark_parents_uninteresting(struct commit *commit)
{
	struct commit_list *parents = commit->parents;

	while (parents) {
		struct commit *commit = parents->item;
		if (!(commit->object.flags & UNINTERESTING)) {
			commit->object.flags |= UNINTERESTING;

			/*
			 * Normally we haven't parsed the parent
			 * yet, so we won't have a parent of a parent
			 * here. However, it may turn out that we've
			 * reached this commit some other way (where it
			 * wasn't uninteresting), in which case we need
			 * to mark its parents recursively too..
			 */
			if (commit->parents)
				mark_parents_uninteresting(commit);
		}

		/*
		 * A missing commit is ok iff its parent is marked
		 * uninteresting.
		 *
		 * We just mark such a thing parsed, so that when
		 * it is popped next time around, we won't be trying
		 * to parse it and get an error.
		 */
		if (!has_sha1_file(commit->object.sha1))
			commit->object.parsed = 1;
		parents = parents->next;
	}
}

static void add_pending_object_with_mode(struct rev_info *revs, struct object *obj, const char *name, unsigned mode)
{
	if (!obj)
		return;
	if (revs->no_walk && (obj->flags & UNINTERESTING))
		revs->no_walk = 0;
	if (revs->reflog_info && obj->type == OBJ_COMMIT) {
		struct strbuf buf = STRBUF_INIT;
		int len = interpret_branch_name(name, &buf);
		int st;

		if (0 < len && name[len] && buf.len)
			strbuf_addstr(&buf, name + len);
		st = add_reflog_for_walk(revs->reflog_info,
					 (struct commit *)obj,
					 buf.buf[0] ? buf.buf: name);
		strbuf_release(&buf);
		if (st)
			return;
	}
	add_object_array_with_mode(obj, name, &revs->pending, mode);
}

void add_pending_object(struct rev_info *revs, struct object *obj, const char *name)
{
	add_pending_object_with_mode(revs, obj, name, S_IFINVALID);
}

void add_head_to_pending(struct rev_info *revs)
{
	unsigned char sha1[20];
	struct object *obj;
	if (get_sha1("HEAD", sha1))
		return;
	obj = parse_object(sha1);
	if (!obj)
		return;
	add_pending_object(revs, obj, "HEAD");
}

static struct object *get_reference(struct rev_info *revs, const char *name, const unsigned char *sha1, unsigned int flags)
{
	struct object *object;

	object = parse_object(sha1);
	if (!object) {
		if (revs->ignore_missing)
			return object;
		die("bad object %s", name);
	}
	object->flags |= flags;
	return object;
}

void add_pending_sha1(struct rev_info *revs, const char *name,
		      const unsigned char *sha1, unsigned int flags)
{
	struct object *object = get_reference(revs, name, sha1, flags);
	add_pending_object(revs, object, name);
}

static struct commit *handle_commit(struct rev_info *revs, struct object *object, const char *name)
{
	unsigned long flags = object->flags;

	/*
	 * Tag object? Look what it points to..
	 */
	while (object->type == OBJ_TAG) {
		struct tag *tag = (struct tag *) object;
		if (revs->tag_objects && !(flags & UNINTERESTING))
			add_pending_object(revs, object, tag->tag);
		if (!tag->tagged)
			die("bad tag");
		object = parse_object(tag->tagged->sha1);
		if (!object) {
			if (flags & UNINTERESTING)
				return NULL;
			die("bad object %s", sha1_to_hex(tag->tagged->sha1));
		}
	}

	/*
	 * Commit object? Just return it, we'll do all the complex
	 * reachability crud.
	 */
	if (object->type == OBJ_COMMIT) {
		struct commit *commit = (struct commit *)object;
		if (parse_commit(commit) < 0)
			die("unable to parse commit %s", name);
		if (flags & UNINTERESTING) {
			commit->object.flags |= UNINTERESTING;
			mark_parents_uninteresting(commit);
			revs->limited = 1;
		}
		if (revs->show_source && !commit->util)
			commit->util = (void *) name;
		return commit;
	}

	/*
	 * Tree object? Either mark it uninteresting, or add it
	 * to the list of objects to look at later..
	 */
	if (object->type == OBJ_TREE) {
		struct tree *tree = (struct tree *)object;
		if (!revs->tree_objects)
			return NULL;
		if (flags & UNINTERESTING) {
			mark_tree_uninteresting(tree);
			return NULL;
		}
		add_pending_object(revs, object, "");
		return NULL;
	}

	/*
	 * Blob object? You know the drill by now..
	 */
	if (object->type == OBJ_BLOB) {
		struct blob *blob = (struct blob *)object;
		if (!revs->blob_objects)
			return NULL;
		if (flags & UNINTERESTING) {
			mark_blob_uninteresting(blob);
			return NULL;
		}
		add_pending_object(revs, object, "");
		return NULL;
	}
	die("%s is unknown object", name);
}

static int everybody_uninteresting(struct commit_list *orig)
{
	struct commit_list *list = orig;
	while (list) {
		struct commit *commit = list->item;
		list = list->next;
		if (commit->object.flags & UNINTERESTING)
			continue;
		return 0;
	}
	return 1;
}

/*
 * The goal is to get REV_TREE_NEW as the result only if the
 * diff consists of all '+' (and no other changes), REV_TREE_OLD
 * if the whole diff is removal of old data, and otherwise
 * REV_TREE_DIFFERENT (of course if the trees are the same we
 * want REV_TREE_SAME).
 * That means that once we get to REV_TREE_DIFFERENT, we do not
 * have to look any further.
 */
static int tree_difference = REV_TREE_SAME;

static void file_add_remove(struct diff_options *options,
		    int addremove, unsigned mode,
		    const unsigned char *sha1,
		    const char *fullpath, unsigned dirty_submodule)
{
	int diff = addremove == '+' ? REV_TREE_NEW : REV_TREE_OLD;

	tree_difference |= diff;
	if (tree_difference == REV_TREE_DIFFERENT)
		DIFF_OPT_SET(options, HAS_CHANGES);
}

static void file_change(struct diff_options *options,
		 unsigned old_mode, unsigned new_mode,
		 const unsigned char *old_sha1,
		 const unsigned char *new_sha1,
		 const char *fullpath,
		 unsigned old_dirty_submodule, unsigned new_dirty_submodule)
{
	tree_difference = REV_TREE_DIFFERENT;
	DIFF_OPT_SET(options, HAS_CHANGES);
}

static int rev_compare_tree(struct rev_info *revs, struct commit *parent, struct commit *commit)
{
	struct tree *t1 = parent->tree;
	struct tree *t2 = commit->tree;

	if (!t1)
		return REV_TREE_NEW;
	if (!t2)
		return REV_TREE_OLD;

	if (revs->simplify_by_decoration) {
		/*
		 * If we are simplifying by decoration, then the commit
		 * is worth showing if it has a tag pointing at it.
		 */
		if (lookup_decoration(&name_decoration, &commit->object))
			return REV_TREE_DIFFERENT;
		/*
		 * A commit that is not pointed by a tag is uninteresting
		 * if we are not limited by path.  This means that you will
		 * see the usual "commits that touch the paths" plus any
		 * tagged commit by specifying both --simplify-by-decoration
		 * and pathspec.
		 */
		if (!revs->prune_data.nr)
			return REV_TREE_SAME;
	}

	tree_difference = REV_TREE_SAME;
	DIFF_OPT_CLR(&revs->pruning, HAS_CHANGES);
	if (diff_tree_sha1(t1->object.sha1, t2->object.sha1, "",
			   &revs->pruning) < 0)
		return REV_TREE_DIFFERENT;
	return tree_difference;
}

static int rev_same_tree_as_empty(struct rev_info *revs, struct commit *commit)
{
	int retval;
	void *tree;
	unsigned long size;
	struct tree_desc empty, real;
	struct tree *t1 = commit->tree;

	if (!t1)
		return 0;

	tree = read_object_with_reference(t1->object.sha1, tree_type, &size, NULL);
	if (!tree)
		return 0;
	init_tree_desc(&real, tree, size);
	init_tree_desc(&empty, "", 0);

	tree_difference = REV_TREE_SAME;
	DIFF_OPT_CLR(&revs->pruning, HAS_CHANGES);
	retval = diff_tree(&empty, &real, "", &revs->pruning);
	free(tree);

	return retval >= 0 && (tree_difference == REV_TREE_SAME);
}

static void try_to_simplify_commit(struct rev_info *revs, struct commit *commit)
{
	struct commit_list **pp, *parent;
	int tree_changed = 0, tree_same = 0;

	/*
	 * If we don't do pruning, everything is interesting
	 */
	if (!revs->prune)
		return;

	if (!commit->tree)
		return;

	if (!commit->parents) {
		if (rev_same_tree_as_empty(revs, commit))
			commit->object.flags |= TREESAME;
		return;
	}

	/*
	 * Normal non-merge commit? If we don't want to make the
	 * history dense, we consider it always to be a change..
	 */
	if (!revs->dense && !commit->parents->next)
		return;

	pp = &commit->parents;
	while ((parent = *pp) != NULL) {
		struct commit *p = parent->item;

		if (parse_commit(p) < 0)
			die("cannot simplify commit %s (because of %s)",
			    sha1_to_hex(commit->object.sha1),
			    sha1_to_hex(p->object.sha1));
		switch (rev_compare_tree(revs, p, commit)) {
		case REV_TREE_SAME:
			tree_same = 1;
			if (!revs->simplify_history || (p->object.flags & UNINTERESTING)) {
				/* Even if a merge with an uninteresting
				 * side branch brought the entire change
				 * we are interested in, we do not want
				 * to lose the other branches of this
				 * merge, so we just keep going.
				 */
				pp = &parent->next;
				continue;
			}
			parent->next = NULL;
			commit->parents = parent;
			commit->object.flags |= TREESAME;
			return;

		case REV_TREE_NEW:
			if (revs->remove_empty_trees &&
			    rev_same_tree_as_empty(revs, p)) {
				/* We are adding all the specified
				 * paths from this parent, so the
				 * history beyond this parent is not
				 * interesting.  Remove its parents
				 * (they are grandparents for us).
				 * IOW, we pretend this parent is a
				 * "root" commit.
				 */
				if (parse_commit(p) < 0)
					die("cannot simplify commit %s (invalid %s)",
					    sha1_to_hex(commit->object.sha1),
					    sha1_to_hex(p->object.sha1));
				p->parents = NULL;
			}
		/* fallthrough */
		case REV_TREE_OLD:
		case REV_TREE_DIFFERENT:
			tree_changed = 1;
			pp = &parent->next;
			continue;
		}
		die("bad tree compare for commit %s", sha1_to_hex(commit->object.sha1));
	}
	if (tree_changed && !tree_same)
		return;
	commit->object.flags |= TREESAME;
}

static void commit_list_insert_by_date_cached(struct commit *p, struct commit_list **head,
		    struct commit_list *cached_base, struct commit_list **cache)
{
	struct commit_list *new_entry;

	if (cached_base && p->date < cached_base->item->date)
		new_entry = commit_list_insert_by_date(p, &cached_base->next);
	else
		new_entry = commit_list_insert_by_date(p, head);

	if (cache && (!*cache || p->date < (*cache)->item->date))
		*cache = new_entry;
}

static int add_parents_to_list(struct rev_info *revs, struct commit *commit,
		    struct commit_list **list, struct commit_list **cache_ptr)
{
	struct commit_list *parent = commit->parents;
	unsigned left_flag;
	struct commit_list *cached_base = cache_ptr ? *cache_ptr : NULL;

	if (commit->object.flags & ADDED)
		return 0;
	commit->object.flags |= ADDED;

	/*
	 * If the commit is uninteresting, don't try to
	 * prune parents - we want the maximal uninteresting
	 * set.
	 *
	 * Normally we haven't parsed the parent
	 * yet, so we won't have a parent of a parent
	 * here. However, it may turn out that we've
	 * reached this commit some other way (where it
	 * wasn't uninteresting), in which case we need
	 * to mark its parents recursively too..
	 */
	if (commit->object.flags & UNINTERESTING) {
		while (parent) {
			struct commit *p = parent->item;
			parent = parent->next;
			if (p)
				p->object.flags |= UNINTERESTING;
			if (parse_commit(p) < 0)
				continue;
			if (p->parents)
				mark_parents_uninteresting(p);
			if (p->object.flags & SEEN)
				continue;
			p->object.flags |= SEEN;
			commit_list_insert_by_date_cached(p, list, cached_base, cache_ptr);
		}
		return 0;
	}

	/*
	 * Ok, the commit wasn't uninteresting. Try to
	 * simplify the commit history and find the parent
	 * that has no differences in the path set if one exists.
	 */
	try_to_simplify_commit(revs, commit);

	if (revs->no_walk)
		return 0;

	left_flag = (commit->object.flags & SYMMETRIC_LEFT);

	for (parent = commit->parents; parent; parent = parent->next) {
		struct commit *p = parent->item;

		if (parse_commit(p) < 0)
			return -1;
		if (revs->show_source && !p->util)
			p->util = commit->util;
		p->object.flags |= left_flag;
		if (!(p->object.flags & SEEN)) {
			p->object.flags |= SEEN;
			commit_list_insert_by_date_cached(p, list, cached_base, cache_ptr);
		}
		if (revs->first_parent_only)
			break;
	}
	return 0;
}

static void cherry_pick_list(struct commit_list *list, struct rev_info *revs)
{
	struct commit_list *p;
	int left_count = 0, right_count = 0;
	int left_first;
	struct patch_ids ids;
	unsigned cherry_flag;

	/* First count the commits on the left and on the right */
	for (p = list; p; p = p->next) {
		struct commit *commit = p->item;
		unsigned flags = commit->object.flags;
		if (flags & BOUNDARY)
			;
		else if (flags & SYMMETRIC_LEFT)
			left_count++;
		else
			right_count++;
	}

	if (!left_count || !right_count)
		return;

	left_first = left_count < right_count;
	init_patch_ids(&ids);
	ids.diffopts.pathspec = revs->diffopt.pathspec;

	/* Compute patch-ids for one side */
	for (p = list; p; p = p->next) {
		struct commit *commit = p->item;
		unsigned flags = commit->object.flags;

		if (flags & BOUNDARY)
			continue;
		/*
		 * If we have fewer left, left_first is set and we omit
		 * commits on the right branch in this loop.  If we have
		 * fewer right, we skip the left ones.
		 */
		if (left_first != !!(flags & SYMMETRIC_LEFT))
			continue;
		commit->util = add_commit_patch_id(commit, &ids);
	}

	/* either cherry_mark or cherry_pick are true */
	cherry_flag = revs->cherry_mark ? PATCHSAME : SHOWN;

	/* Check the other side */
	for (p = list; p; p = p->next) {
		struct commit *commit = p->item;
		struct patch_id *id;
		unsigned flags = commit->object.flags;

		if (flags & BOUNDARY)
			continue;
		/*
		 * If we have fewer left, left_first is set and we omit
		 * commits on the left branch in this loop.
		 */
		if (left_first == !!(flags & SYMMETRIC_LEFT))
			continue;

		/*
		 * Have we seen the same patch id?
		 */
		id = has_commit_patch_id(commit, &ids);
		if (!id)
			continue;
		id->seen = 1;
		commit->object.flags |= cherry_flag;
	}

	/* Now check the original side for seen ones */
	for (p = list; p; p = p->next) {
		struct commit *commit = p->item;
		struct patch_id *ent;

		ent = commit->util;
		if (!ent)
			continue;
		if (ent->seen)
			commit->object.flags |= cherry_flag;
		commit->util = NULL;
	}

	free_patch_ids(&ids);
}

/* How many extra uninteresting commits we want to see.. */
#define SLOP 5

static int still_interesting(struct commit_list *src, unsigned long date, int slop)
{
	/*
	 * No source list at all? We're definitely done..
	 */
	if (!src)
		return 0;

	/*
	 * Does the destination list contain entries with a date
	 * before the source list? Definitely _not_ done.
	 */
	if (date < src->item->date)
		return SLOP;

	/*
	 * Does the source list still have interesting commits in
	 * it? Definitely not done..
	 */
	if (!everybody_uninteresting(src))
		return SLOP;

	/* Ok, we're closing in.. */
	return slop-1;
}

/*
 * "rev-list --ancestry-path A..B" computes commits that are ancestors
 * of B but not ancestors of A but further limits the result to those
 * that are descendants of A.  This takes the list of bottom commits and
 * the result of "A..B" without --ancestry-path, and limits the latter
 * further to the ones that can reach one of the commits in "bottom".
 */
static void limit_to_ancestry(struct commit_list *bottom, struct commit_list *list)
{
	struct commit_list *p;
	struct commit_list *rlist = NULL;
	int made_progress;

	/*
	 * Reverse the list so that it will be likely that we would
	 * process parents before children.
	 */
	for (p = list; p; p = p->next)
		commit_list_insert(p->item, &rlist);

	for (p = bottom; p; p = p->next)
		p->item->object.flags |= TMP_MARK;

	/*
	 * Mark the ones that can reach bottom commits in "list",
	 * in a bottom-up fashion.
	 */
	do {
		made_progress = 0;
		for (p = rlist; p; p = p->next) {
			struct commit *c = p->item;
			struct commit_list *parents;
			if (c->object.flags & (TMP_MARK | UNINTERESTING))
				continue;
			for (parents = c->parents;
			     parents;
			     parents = parents->next) {
				if (!(parents->item->object.flags & TMP_MARK))
					continue;
				c->object.flags |= TMP_MARK;
				made_progress = 1;
				break;
			}
		}
	} while (made_progress);

	/*
	 * NEEDSWORK: decide if we want to remove parents that are
	 * not marked with TMP_MARK from commit->parents for commits
	 * in the resulting list.  We may not want to do that, though.
	 */

	/*
	 * The ones that are not marked with TMP_MARK are uninteresting
	 */
	for (p = list; p; p = p->next) {
		struct commit *c = p->item;
		if (c->object.flags & TMP_MARK)
			continue;
		c->object.flags |= UNINTERESTING;
	}

	/* We are done with the TMP_MARK */
	for (p = list; p; p = p->next)
		p->item->object.flags &= ~TMP_MARK;
	for (p = bottom; p; p = p->next)
		p->item->object.flags &= ~TMP_MARK;
	free_commit_list(rlist);
}

/*
 * Before walking the history, keep the set of "negative" refs the
 * caller has asked to exclude.
 *
 * This is used to compute "rev-list --ancestry-path A..B", as we need
 * to filter the result of "A..B" further to the ones that can actually
 * reach A.
 */
static struct commit_list *collect_bottom_commits(struct rev_info *revs)
{
	struct commit_list *bottom = NULL;
	int i;
	for (i = 0; i < revs->cmdline.nr; i++) {
		struct rev_cmdline_entry *elem = &revs->cmdline.rev[i];
		if ((elem->flags & UNINTERESTING) &&
		    elem->item->type == OBJ_COMMIT)
			commit_list_insert((struct commit *)elem->item, &bottom);
	}
	return bottom;
}

/* Assumes either left_only or right_only is set */
static void limit_left_right(struct commit_list *list, struct rev_info *revs)
{
	struct commit_list *p;

	for (p = list; p; p = p->next) {
		struct commit *commit = p->item;

		if (revs->right_only) {
			if (commit->object.flags & SYMMETRIC_LEFT)
				commit->object.flags |= SHOWN;
		} else	/* revs->left_only is set */
			if (!(commit->object.flags & SYMMETRIC_LEFT))
				commit->object.flags |= SHOWN;
	}
}

static int limit_list(struct rev_info *revs)
{
	int slop = SLOP;
	unsigned long date = ~0ul;
	struct commit_list *list = revs->commits;
	struct commit_list *newlist = NULL;
	struct commit_list **p = &newlist;
	struct commit_list *bottom = NULL;

	if (revs->ancestry_path) {
		bottom = collect_bottom_commits(revs);
		if (!bottom)
			die("--ancestry-path given but there are no bottom commits");
	}

	while (list) {
		struct commit_list *entry = list;
		struct commit *commit = list->item;
		struct object *obj = &commit->object;
		show_early_output_fn_t show;

		list = list->next;
		free(entry);

		if (revs->max_age != -1 && (commit->date < revs->max_age))
			obj->flags |= UNINTERESTING;
		if (add_parents_to_list(revs, commit, &list, NULL) < 0)
			return -1;
		if (obj->flags & UNINTERESTING) {
			mark_parents_uninteresting(commit);
			if (revs->show_all)
				p = &commit_list_insert(commit, p)->next;
			slop = still_interesting(list, date, slop);
			if (slop)
				continue;
			/* If showing all, add the whole pending list to the end */
			if (revs->show_all)
				*p = list;
			break;
		}
		if (revs->min_age != -1 && (commit->date > revs->min_age))
			continue;
		date = commit->date;
		p = &commit_list_insert(commit, p)->next;

		show = show_early_output;
		if (!show)
			continue;

		show(revs, newlist);
		show_early_output = NULL;
	}
	if (revs->cherry_pick || revs->cherry_mark)
		cherry_pick_list(newlist, revs);

	if (revs->left_only || revs->right_only)
		limit_left_right(newlist, revs);

	if (bottom) {
		limit_to_ancestry(bottom, newlist);
		free_commit_list(bottom);
	}

	revs->commits = newlist;
	return 0;
}

static void add_rev_cmdline(struct rev_info *revs,
			    struct object *item,
			    const char *name,
			    int whence,
			    unsigned flags)
{
	struct rev_cmdline_info *info = &revs->cmdline;
	int nr = info->nr;

	ALLOC_GROW(info->rev, nr + 1, info->alloc);
	info->rev[nr].item = item;
	info->rev[nr].name = name;
	info->rev[nr].whence = whence;
	info->rev[nr].flags = flags;
	info->nr++;
}

struct all_refs_cb {
	int all_flags;
	int warned_bad_reflog;
	struct rev_info *all_revs;
	const char *name_for_errormsg;
};

static int handle_one_ref(const char *path, const unsigned char *sha1, int flag, void *cb_data)
{
	struct all_refs_cb *cb = cb_data;
<<<<<<< HEAD
	struct object *object = get_reference(cb->all_revs, path, sha1,
					      cb->all_flags);
	add_rev_cmdline(cb->all_revs, object, path, REV_CMD_REF, cb->all_flags);
	add_pending_object(cb->all_revs, object, path);
=======
	add_pending_sha1(cb->all_revs, path, sha1, cb->all_flags);
>>>>>>> 86a0a408
	return 0;
}

static void init_all_refs_cb(struct all_refs_cb *cb, struct rev_info *revs,
	unsigned flags)
{
	cb->all_revs = revs;
	cb->all_flags = flags;
}

static void handle_refs(const char *submodule, struct rev_info *revs, unsigned flags,
		int (*for_each)(const char *, each_ref_fn, void *))
{
	struct all_refs_cb cb;
	init_all_refs_cb(&cb, revs, flags);
	for_each(submodule, handle_one_ref, &cb);
}

static void handle_one_reflog_commit(unsigned char *sha1, void *cb_data)
{
	struct all_refs_cb *cb = cb_data;
	if (!is_null_sha1(sha1)) {
		struct object *o = parse_object(sha1);
		if (o) {
			o->flags |= cb->all_flags;
			/* ??? CMDLINEFLAGS ??? */
			add_pending_object(cb->all_revs, o, "");
		}
		else if (!cb->warned_bad_reflog) {
			warning("reflog of '%s' references pruned commits",
				cb->name_for_errormsg);
			cb->warned_bad_reflog = 1;
		}
	}
}

static int handle_one_reflog_ent(unsigned char *osha1, unsigned char *nsha1,
		const char *email, unsigned long timestamp, int tz,
		const char *message, void *cb_data)
{
	handle_one_reflog_commit(osha1, cb_data);
	handle_one_reflog_commit(nsha1, cb_data);
	return 0;
}

static int handle_one_reflog(const char *path, const unsigned char *sha1, int flag, void *cb_data)
{
	struct all_refs_cb *cb = cb_data;
	cb->warned_bad_reflog = 0;
	cb->name_for_errormsg = path;
	for_each_reflog_ent(path, handle_one_reflog_ent, cb_data);
	return 0;
}

static void handle_reflog(struct rev_info *revs, unsigned flags)
{
	struct all_refs_cb cb;
	cb.all_revs = revs;
	cb.all_flags = flags;
	for_each_reflog(handle_one_reflog, &cb);
}

static int add_parents_only(struct rev_info *revs, const char *arg_, int flags)
{
	unsigned char sha1[20];
	struct object *it;
	struct commit *commit;
	struct commit_list *parents;
	const char *arg = arg_;

	if (*arg == '^') {
		flags ^= UNINTERESTING;
		arg++;
	}
	if (get_sha1(arg, sha1))
		return 0;
	while (1) {
		it = get_reference(revs, arg, sha1, 0);
		if (!it && revs->ignore_missing)
			return 0;
		if (it->type != OBJ_TAG)
			break;
		if (!((struct tag*)it)->tagged)
			return 0;
		hashcpy(sha1, ((struct tag*)it)->tagged->sha1);
	}
	if (it->type != OBJ_COMMIT)
		return 0;
	commit = (struct commit *)it;
	for (parents = commit->parents; parents; parents = parents->next) {
		it = &parents->item->object;
		it->flags |= flags;
		add_rev_cmdline(revs, it, arg_, REV_CMD_PARENTS_ONLY, flags);
		add_pending_object(revs, it, arg);
	}
	return 1;
}

void init_revisions(struct rev_info *revs, const char *prefix)
{
	memset(revs, 0, sizeof(*revs));

	revs->abbrev = DEFAULT_ABBREV;
	revs->ignore_merges = 1;
	revs->simplify_history = 1;
	DIFF_OPT_SET(&revs->pruning, RECURSIVE);
	DIFF_OPT_SET(&revs->pruning, QUICK);
	revs->pruning.add_remove = file_add_remove;
	revs->pruning.change = file_change;
	revs->lifo = 1;
	revs->dense = 1;
	revs->prefix = prefix;
	revs->max_age = -1;
	revs->min_age = -1;
	revs->skip_count = -1;
	revs->max_count = -1;
	revs->max_parents = -1;

	revs->commit_format = CMIT_FMT_DEFAULT;

	revs->grep_filter.status_only = 1;
	revs->grep_filter.pattern_tail = &(revs->grep_filter.pattern_list);
	revs->grep_filter.header_tail = &(revs->grep_filter.header_list);
	revs->grep_filter.regflags = REG_NEWLINE;

	diff_setup(&revs->diffopt);
	if (prefix && !revs->diffopt.prefix) {
		revs->diffopt.prefix = prefix;
		revs->diffopt.prefix_length = strlen(prefix);
	}

	revs->notes_opt.use_default_notes = -1;
}

static void add_pending_commit_list(struct rev_info *revs,
                                    struct commit_list *commit_list,
                                    unsigned int flags)
{
	while (commit_list) {
		struct object *object = &commit_list->item->object;
		object->flags |= flags;
		add_pending_object(revs, object, sha1_to_hex(object->sha1));
		commit_list = commit_list->next;
	}
}

static void prepare_show_merge(struct rev_info *revs)
{
	struct commit_list *bases;
	struct commit *head, *other;
	unsigned char sha1[20];
	const char **prune = NULL;
	int i, prune_num = 1; /* counting terminating NULL */

	if (get_sha1("HEAD", sha1))
		die("--merge without HEAD?");
	head = lookup_commit_or_die(sha1, "HEAD");
	if (get_sha1("MERGE_HEAD", sha1))
		die("--merge without MERGE_HEAD?");
	other = lookup_commit_or_die(sha1, "MERGE_HEAD");
	add_pending_object(revs, &head->object, "HEAD");
	add_pending_object(revs, &other->object, "MERGE_HEAD");
	bases = get_merge_bases(head, other, 1);
	add_pending_commit_list(revs, bases, UNINTERESTING);
	free_commit_list(bases);
	head->object.flags |= SYMMETRIC_LEFT;

	if (!active_nr)
		read_cache();
	for (i = 0; i < active_nr; i++) {
		struct cache_entry *ce = active_cache[i];
		if (!ce_stage(ce))
			continue;
		if (ce_path_match(ce, &revs->prune_data)) {
			prune_num++;
			prune = xrealloc(prune, sizeof(*prune) * prune_num);
			prune[prune_num-2] = ce->name;
			prune[prune_num-1] = NULL;
		}
		while ((i+1 < active_nr) &&
		       ce_same_name(ce, active_cache[i+1]))
			i++;
	}
	free_pathspec(&revs->prune_data);
	init_pathspec(&revs->prune_data, prune);
	revs->limited = 1;
}

int handle_revision_arg(const char *arg_, struct rev_info *revs,
			int flags,
			int cant_be_filename)
{
	unsigned mode;
	char *dotdot;
	struct object *object;
	unsigned char sha1[20];
	int local_flags;
	const char *arg = arg_;

	dotdot = strstr(arg, "..");
	if (dotdot) {
		unsigned char from_sha1[20];
		const char *next = dotdot + 2;
		const char *this = arg;
		int symmetric = *next == '.';
		unsigned int flags_exclude = flags ^ UNINTERESTING;
		unsigned int a_flags;

		*dotdot = 0;
		next += symmetric;

		if (!*next)
			next = "HEAD";
		if (dotdot == arg)
			this = "HEAD";
		if (!get_sha1(this, from_sha1) &&
		    !get_sha1(next, sha1)) {
			struct commit *a, *b;
			struct commit_list *exclude;

			a = lookup_commit_reference(from_sha1);
			b = lookup_commit_reference(sha1);
			if (!a || !b) {
				if (revs->ignore_missing)
					return 0;
				die(symmetric ?
				    "Invalid symmetric difference expression %s...%s" :
				    "Invalid revision range %s..%s",
				    arg, next);
			}

			if (!cant_be_filename) {
				*dotdot = '.';
				verify_non_filename(revs->prefix, arg);
			}

			if (symmetric) {
				exclude = get_merge_bases(a, b, 1);
				add_pending_commit_list(revs, exclude,
							flags_exclude);
				free_commit_list(exclude);
				a_flags = flags | SYMMETRIC_LEFT;
			} else
				a_flags = flags_exclude;
			a->object.flags |= a_flags;
			b->object.flags |= flags;
			add_rev_cmdline(revs, &a->object, this,
					REV_CMD_LEFT, a_flags);
			add_rev_cmdline(revs, &b->object, next,
					REV_CMD_RIGHT, flags);
			add_pending_object(revs, &a->object, this);
			add_pending_object(revs, &b->object, next);
			return 0;
		}
		*dotdot = '.';
	}
	dotdot = strstr(arg, "^@");
	if (dotdot && !dotdot[2]) {
		*dotdot = 0;
		if (add_parents_only(revs, arg, flags))
			return 0;
		*dotdot = '^';
	}
	dotdot = strstr(arg, "^!");
	if (dotdot && !dotdot[2]) {
		*dotdot = 0;
		if (!add_parents_only(revs, arg, flags ^ UNINTERESTING))
			*dotdot = '^';
	}

	local_flags = 0;
	if (*arg == '^') {
		local_flags = UNINTERESTING;
		arg++;
	}
	if (get_sha1_with_mode(arg, sha1, &mode))
		return revs->ignore_missing ? 0 : -1;
	if (!cant_be_filename)
		verify_non_filename(revs->prefix, arg);
	object = get_reference(revs, arg, sha1, flags ^ local_flags);
	add_rev_cmdline(revs, object, arg_, REV_CMD_REV, flags ^ local_flags);
	add_pending_object_with_mode(revs, object, arg, mode);
	return 0;
}

struct cmdline_pathspec {
	int alloc;
	int nr;
	const char **path;
};

static void append_prune_data(struct cmdline_pathspec *prune, const char **av)
{
	while (*av) {
		ALLOC_GROW(prune->path, prune->nr+1, prune->alloc);
		prune->path[prune->nr++] = *(av++);
	}
}

static void read_pathspec_from_stdin(struct rev_info *revs, struct strbuf *sb,
				     struct cmdline_pathspec *prune)
{
	while (strbuf_getwholeline(sb, stdin, '\n') != EOF) {
		int len = sb->len;
		if (len && sb->buf[len - 1] == '\n')
			sb->buf[--len] = '\0';
		ALLOC_GROW(prune->path, prune->nr+1, prune->alloc);
		prune->path[prune->nr++] = xstrdup(sb->buf);
	}
}

static void read_revisions_from_stdin(struct rev_info *revs,
				      struct cmdline_pathspec *prune)
{
	struct strbuf sb;
	int seen_dashdash = 0;

	strbuf_init(&sb, 1000);
	while (strbuf_getwholeline(&sb, stdin, '\n') != EOF) {
		int len = sb.len;
		if (len && sb.buf[len - 1] == '\n')
			sb.buf[--len] = '\0';
		if (!len)
			break;
		if (sb.buf[0] == '-') {
			if (len == 2 && sb.buf[1] == '-') {
				seen_dashdash = 1;
				break;
			}
			die("options not supported in --stdin mode");
		}
		if (handle_revision_arg(sb.buf, revs, 0, 1))
			die("bad revision '%s'", sb.buf);
	}
	if (seen_dashdash)
		read_pathspec_from_stdin(revs, &sb, prune);
	strbuf_release(&sb);
}

static void add_grep(struct rev_info *revs, const char *ptn, enum grep_pat_token what)
{
	append_grep_pattern(&revs->grep_filter, ptn, "command line", 0, what);
}

static void add_header_grep(struct rev_info *revs, enum grep_header_field field, const char *pattern)
{
	append_header_grep_pattern(&revs->grep_filter, field, pattern);
}

static void add_message_grep(struct rev_info *revs, const char *pattern)
{
	add_grep(revs, pattern, GREP_PATTERN_BODY);
}

static int handle_revision_opt(struct rev_info *revs, int argc, const char **argv,
			       int *unkc, const char **unkv)
{
	const char *arg = argv[0];
	const char *optarg;
	int argcount;

	/* pseudo revision arguments */
	if (!strcmp(arg, "--all") || !strcmp(arg, "--branches") ||
	    !strcmp(arg, "--tags") || !strcmp(arg, "--remotes") ||
	    !strcmp(arg, "--reflog") || !strcmp(arg, "--not") ||
	    !strcmp(arg, "--no-walk") || !strcmp(arg, "--do-walk") ||
	    !strcmp(arg, "--bisect") || !prefixcmp(arg, "--glob=") ||
	    !prefixcmp(arg, "--branches=") || !prefixcmp(arg, "--tags=") ||
	    !prefixcmp(arg, "--remotes="))
	{
		unkv[(*unkc)++] = arg;
		return 1;
	}

	if ((argcount = parse_long_opt("max-count", argv, &optarg))) {
		revs->max_count = atoi(optarg);
		revs->no_walk = 0;
		return argcount;
	} else if ((argcount = parse_long_opt("skip", argv, &optarg))) {
		revs->skip_count = atoi(optarg);
		return argcount;
	} else if ((*arg == '-') && isdigit(arg[1])) {
	/* accept -<digit>, like traditional "head" */
		revs->max_count = atoi(arg + 1);
		revs->no_walk = 0;
	} else if (!strcmp(arg, "-n")) {
		if (argc <= 1)
			return error("-n requires an argument");
		revs->max_count = atoi(argv[1]);
		revs->no_walk = 0;
		return 2;
	} else if (!prefixcmp(arg, "-n")) {
		revs->max_count = atoi(arg + 2);
		revs->no_walk = 0;
	} else if ((argcount = parse_long_opt("max-age", argv, &optarg))) {
		revs->max_age = atoi(optarg);
		return argcount;
	} else if ((argcount = parse_long_opt("since", argv, &optarg))) {
		revs->max_age = approxidate(optarg);
		return argcount;
	} else if ((argcount = parse_long_opt("after", argv, &optarg))) {
		revs->max_age = approxidate(optarg);
		return argcount;
	} else if ((argcount = parse_long_opt("min-age", argv, &optarg))) {
		revs->min_age = atoi(optarg);
		return argcount;
	} else if ((argcount = parse_long_opt("before", argv, &optarg))) {
		revs->min_age = approxidate(optarg);
		return argcount;
	} else if ((argcount = parse_long_opt("until", argv, &optarg))) {
		revs->min_age = approxidate(optarg);
		return argcount;
	} else if (!strcmp(arg, "--first-parent")) {
		revs->first_parent_only = 1;
	} else if (!strcmp(arg, "--ancestry-path")) {
		revs->ancestry_path = 1;
		revs->simplify_history = 0;
		revs->limited = 1;
	} else if (!strcmp(arg, "-g") || !strcmp(arg, "--walk-reflogs")) {
		init_reflog_walk(&revs->reflog_info);
	} else if (!strcmp(arg, "--default")) {
		if (argc <= 1)
			return error("bad --default argument");
		revs->def = argv[1];
		return 2;
	} else if (!strcmp(arg, "--merge")) {
		revs->show_merge = 1;
	} else if (!strcmp(arg, "--topo-order")) {
		revs->lifo = 1;
		revs->topo_order = 1;
	} else if (!strcmp(arg, "--simplify-merges")) {
		revs->simplify_merges = 1;
		revs->rewrite_parents = 1;
		revs->simplify_history = 0;
		revs->limited = 1;
	} else if (!strcmp(arg, "--simplify-by-decoration")) {
		revs->simplify_merges = 1;
		revs->rewrite_parents = 1;
		revs->simplify_history = 0;
		revs->simplify_by_decoration = 1;
		revs->limited = 1;
		revs->prune = 1;
		load_ref_decorations(DECORATE_SHORT_REFS);
	} else if (!strcmp(arg, "--date-order")) {
		revs->lifo = 0;
		revs->topo_order = 1;
	} else if (!prefixcmp(arg, "--early-output")) {
		int count = 100;
		switch (arg[14]) {
		case '=':
			count = atoi(arg+15);
			/* Fallthrough */
		case 0:
			revs->topo_order = 1;
		       revs->early_output = count;
		}
	} else if (!strcmp(arg, "--parents")) {
		revs->rewrite_parents = 1;
		revs->print_parents = 1;
	} else if (!strcmp(arg, "--dense")) {
		revs->dense = 1;
	} else if (!strcmp(arg, "--sparse")) {
		revs->dense = 0;
	} else if (!strcmp(arg, "--show-all")) {
		revs->show_all = 1;
	} else if (!strcmp(arg, "--remove-empty")) {
		revs->remove_empty_trees = 1;
	} else if (!strcmp(arg, "--merges")) {
		revs->min_parents = 2;
	} else if (!strcmp(arg, "--no-merges")) {
		revs->max_parents = 1;
	} else if (!prefixcmp(arg, "--min-parents=")) {
		revs->min_parents = atoi(arg+14);
	} else if (!prefixcmp(arg, "--no-min-parents")) {
		revs->min_parents = 0;
	} else if (!prefixcmp(arg, "--max-parents=")) {
		revs->max_parents = atoi(arg+14);
	} else if (!prefixcmp(arg, "--no-max-parents")) {
		revs->max_parents = -1;
	} else if (!strcmp(arg, "--boundary")) {
		revs->boundary = 1;
	} else if (!strcmp(arg, "--left-right")) {
		revs->left_right = 1;
	} else if (!strcmp(arg, "--left-only")) {
		if (revs->right_only)
			die("--left-only is incompatible with --right-only"
			    " or --cherry");
		revs->left_only = 1;
	} else if (!strcmp(arg, "--right-only")) {
		if (revs->left_only)
			die("--right-only is incompatible with --left-only");
		revs->right_only = 1;
	} else if (!strcmp(arg, "--cherry")) {
		if (revs->left_only)
			die("--cherry is incompatible with --left-only");
		revs->cherry_mark = 1;
		revs->right_only = 1;
		revs->max_parents = 1;
		revs->limited = 1;
	} else if (!strcmp(arg, "--count")) {
		revs->count = 1;
	} else if (!strcmp(arg, "--cherry-mark")) {
		if (revs->cherry_pick)
			die("--cherry-mark is incompatible with --cherry-pick");
		revs->cherry_mark = 1;
		revs->limited = 1; /* needs limit_list() */
	} else if (!strcmp(arg, "--cherry-pick")) {
		if (revs->cherry_mark)
			die("--cherry-pick is incompatible with --cherry-mark");
		revs->cherry_pick = 1;
		revs->limited = 1;
	} else if (!strcmp(arg, "--objects")) {
		revs->tag_objects = 1;
		revs->tree_objects = 1;
		revs->blob_objects = 1;
	} else if (!strcmp(arg, "--objects-edge")) {
		revs->tag_objects = 1;
		revs->tree_objects = 1;
		revs->blob_objects = 1;
		revs->edge_hint = 1;
	} else if (!strcmp(arg, "--verify-objects")) {
		revs->tag_objects = 1;
		revs->tree_objects = 1;
		revs->blob_objects = 1;
		revs->verify_objects = 1;
	} else if (!strcmp(arg, "--unpacked")) {
		revs->unpacked = 1;
	} else if (!prefixcmp(arg, "--unpacked=")) {
		die("--unpacked=<packfile> no longer supported.");
	} else if (!strcmp(arg, "-r")) {
		revs->diff = 1;
		DIFF_OPT_SET(&revs->diffopt, RECURSIVE);
	} else if (!strcmp(arg, "-t")) {
		revs->diff = 1;
		DIFF_OPT_SET(&revs->diffopt, RECURSIVE);
		DIFF_OPT_SET(&revs->diffopt, TREE_IN_RECURSIVE);
	} else if (!strcmp(arg, "-m")) {
		revs->ignore_merges = 0;
	} else if (!strcmp(arg, "-c")) {
		revs->diff = 1;
		revs->dense_combined_merges = 0;
		revs->combine_merges = 1;
	} else if (!strcmp(arg, "--cc")) {
		revs->diff = 1;
		revs->dense_combined_merges = 1;
		revs->combine_merges = 1;
	} else if (!strcmp(arg, "-v")) {
		revs->verbose_header = 1;
	} else if (!strcmp(arg, "--pretty")) {
		revs->verbose_header = 1;
		revs->pretty_given = 1;
		get_commit_format(arg+8, revs);
	} else if (!prefixcmp(arg, "--pretty=") || !prefixcmp(arg, "--format=")) {
		/*
		 * Detached form ("--pretty X" as opposed to "--pretty=X")
		 * not allowed, since the argument is optional.
		 */
		revs->verbose_header = 1;
		revs->pretty_given = 1;
		get_commit_format(arg+9, revs);
	} else if (!strcmp(arg, "--show-notes") || !strcmp(arg, "--notes")) {
		revs->show_notes = 1;
		revs->show_notes_given = 1;
		revs->notes_opt.use_default_notes = 1;
	} else if (!prefixcmp(arg, "--show-notes=") ||
		   !prefixcmp(arg, "--notes=")) {
		struct strbuf buf = STRBUF_INIT;
		revs->show_notes = 1;
		revs->show_notes_given = 1;
		if (!prefixcmp(arg, "--show-notes")) {
			if (revs->notes_opt.use_default_notes < 0)
				revs->notes_opt.use_default_notes = 1;
			strbuf_addstr(&buf, arg+13);
		}
		else
			strbuf_addstr(&buf, arg+8);
		expand_notes_ref(&buf);
		string_list_append(&revs->notes_opt.extra_notes_refs,
				   strbuf_detach(&buf, NULL));
	} else if (!strcmp(arg, "--no-notes")) {
		revs->show_notes = 0;
		revs->show_notes_given = 1;
		revs->notes_opt.use_default_notes = -1;
		/* we have been strdup'ing ourselves, so trick
		 * string_list into free()ing strings */
		revs->notes_opt.extra_notes_refs.strdup_strings = 1;
		string_list_clear(&revs->notes_opt.extra_notes_refs, 0);
		revs->notes_opt.extra_notes_refs.strdup_strings = 0;
	} else if (!strcmp(arg, "--standard-notes")) {
		revs->show_notes_given = 1;
		revs->notes_opt.use_default_notes = 1;
	} else if (!strcmp(arg, "--no-standard-notes")) {
		revs->notes_opt.use_default_notes = 0;
	} else if (!strcmp(arg, "--oneline")) {
		revs->verbose_header = 1;
		get_commit_format("oneline", revs);
		revs->pretty_given = 1;
		revs->abbrev_commit = 1;
	} else if (!strcmp(arg, "--graph")) {
		revs->topo_order = 1;
		revs->rewrite_parents = 1;
		revs->graph = graph_init(revs);
	} else if (!strcmp(arg, "--root")) {
		revs->show_root_diff = 1;
	} else if (!strcmp(arg, "--no-commit-id")) {
		revs->no_commit_id = 1;
	} else if (!strcmp(arg, "--always")) {
		revs->always_show_header = 1;
	} else if (!strcmp(arg, "--no-abbrev")) {
		revs->abbrev = 0;
	} else if (!strcmp(arg, "--abbrev")) {
		revs->abbrev = DEFAULT_ABBREV;
	} else if (!prefixcmp(arg, "--abbrev=")) {
		revs->abbrev = strtoul(arg + 9, NULL, 10);
		if (revs->abbrev < MINIMUM_ABBREV)
			revs->abbrev = MINIMUM_ABBREV;
		else if (revs->abbrev > 40)
			revs->abbrev = 40;
	} else if (!strcmp(arg, "--abbrev-commit")) {
		revs->abbrev_commit = 1;
		revs->abbrev_commit_given = 1;
	} else if (!strcmp(arg, "--no-abbrev-commit")) {
		revs->abbrev_commit = 0;
	} else if (!strcmp(arg, "--full-diff")) {
		revs->diff = 1;
		revs->full_diff = 1;
	} else if (!strcmp(arg, "--full-history")) {
		revs->simplify_history = 0;
	} else if (!strcmp(arg, "--relative-date")) {
		revs->date_mode = DATE_RELATIVE;
		revs->date_mode_explicit = 1;
	} else if ((argcount = parse_long_opt("date", argv, &optarg))) {
		revs->date_mode = parse_date_format(optarg);
		revs->date_mode_explicit = 1;
		return argcount;
	} else if (!strcmp(arg, "--log-size")) {
		revs->show_log_size = 1;
	}
	/*
	 * Grepping the commit log
	 */
	else if ((argcount = parse_long_opt("author", argv, &optarg))) {
		add_header_grep(revs, GREP_HEADER_AUTHOR, optarg);
		return argcount;
	} else if ((argcount = parse_long_opt("committer", argv, &optarg))) {
		add_header_grep(revs, GREP_HEADER_COMMITTER, optarg);
		return argcount;
	} else if ((argcount = parse_long_opt("grep", argv, &optarg))) {
		add_message_grep(revs, optarg);
		return argcount;
	} else if (!strcmp(arg, "--extended-regexp") || !strcmp(arg, "-E")) {
		revs->grep_filter.regflags |= REG_EXTENDED;
	} else if (!strcmp(arg, "--regexp-ignore-case") || !strcmp(arg, "-i")) {
		revs->grep_filter.regflags |= REG_ICASE;
	} else if (!strcmp(arg, "--fixed-strings") || !strcmp(arg, "-F")) {
		revs->grep_filter.fixed = 1;
	} else if (!strcmp(arg, "--all-match")) {
		revs->grep_filter.all_match = 1;
	} else if ((argcount = parse_long_opt("encoding", argv, &optarg))) {
		if (strcmp(optarg, "none"))
			git_log_output_encoding = xstrdup(optarg);
		else
			git_log_output_encoding = "";
		return argcount;
	} else if (!strcmp(arg, "--reverse")) {
		revs->reverse ^= 1;
	} else if (!strcmp(arg, "--children")) {
		revs->children.name = "children";
		revs->limited = 1;
	} else if (!strcmp(arg, "--ignore-missing")) {
		revs->ignore_missing = 1;
	} else {
		int opts = diff_opt_parse(&revs->diffopt, argv, argc);
		if (!opts)
			unkv[(*unkc)++] = arg;
		return opts;
	}

	return 1;
}

void parse_revision_opt(struct rev_info *revs, struct parse_opt_ctx_t *ctx,
			const struct option *options,
			const char * const usagestr[])
{
	int n = handle_revision_opt(revs, ctx->argc, ctx->argv,
				    &ctx->cpidx, ctx->out);
	if (n <= 0) {
		error("unknown option `%s'", ctx->argv[0]);
		usage_with_options(usagestr, options);
	}
	ctx->argv += n;
	ctx->argc -= n;
}

static int for_each_bad_bisect_ref(const char *submodule, each_ref_fn fn, void *cb_data)
{
	return for_each_ref_in_submodule(submodule, "refs/bisect/bad", fn, cb_data);
}

static int for_each_good_bisect_ref(const char *submodule, each_ref_fn fn, void *cb_data)
{
	return for_each_ref_in_submodule(submodule, "refs/bisect/good", fn, cb_data);
}

static int handle_revision_pseudo_opt(const char *submodule,
				struct rev_info *revs,
				int argc, const char **argv, int *flags)
{
	const char *arg = argv[0];
	const char *optarg;
	int argcount;

	/*
	 * NOTE!
	 *
	 * Commands like "git shortlog" will not accept the options below
	 * unless parse_revision_opt queues them (as opposed to erroring
	 * out).
	 *
	 * When implementing your new pseudo-option, remember to
	 * register it in the list at the top of handle_revision_opt.
	 */
	if (!strcmp(arg, "--all")) {
		handle_refs(submodule, revs, *flags, for_each_ref_submodule);
		handle_refs(submodule, revs, *flags, head_ref_submodule);
	} else if (!strcmp(arg, "--branches")) {
		handle_refs(submodule, revs, *flags, for_each_branch_ref_submodule);
	} else if (!strcmp(arg, "--bisect")) {
		handle_refs(submodule, revs, *flags, for_each_bad_bisect_ref);
		handle_refs(submodule, revs, *flags ^ UNINTERESTING, for_each_good_bisect_ref);
		revs->bisect = 1;
	} else if (!strcmp(arg, "--tags")) {
		handle_refs(submodule, revs, *flags, for_each_tag_ref_submodule);
	} else if (!strcmp(arg, "--remotes")) {
		handle_refs(submodule, revs, *flags, for_each_remote_ref_submodule);
	} else if ((argcount = parse_long_opt("glob", argv, &optarg))) {
		struct all_refs_cb cb;
		init_all_refs_cb(&cb, revs, *flags);
		for_each_glob_ref(handle_one_ref, optarg, &cb);
		return argcount;
	} else if (!prefixcmp(arg, "--branches=")) {
		struct all_refs_cb cb;
		init_all_refs_cb(&cb, revs, *flags);
		for_each_glob_ref_in(handle_one_ref, arg + 11, "refs/heads/", &cb);
	} else if (!prefixcmp(arg, "--tags=")) {
		struct all_refs_cb cb;
		init_all_refs_cb(&cb, revs, *flags);
		for_each_glob_ref_in(handle_one_ref, arg + 7, "refs/tags/", &cb);
	} else if (!prefixcmp(arg, "--remotes=")) {
		struct all_refs_cb cb;
		init_all_refs_cb(&cb, revs, *flags);
		for_each_glob_ref_in(handle_one_ref, arg + 10, "refs/remotes/", &cb);
	} else if (!strcmp(arg, "--reflog")) {
		handle_reflog(revs, *flags);
	} else if (!strcmp(arg, "--not")) {
		*flags ^= UNINTERESTING;
	} else if (!strcmp(arg, "--no-walk")) {
		revs->no_walk = 1;
	} else if (!strcmp(arg, "--do-walk")) {
		revs->no_walk = 0;
	} else {
		return 0;
	}

	return 1;
}

/*
 * Parse revision information, filling in the "rev_info" structure,
 * and removing the used arguments from the argument list.
 *
 * Returns the number of arguments left that weren't recognized
 * (which are also moved to the head of the argument list)
 */
int setup_revisions(int argc, const char **argv, struct rev_info *revs, struct setup_revision_opt *opt)
{
	int i, flags, left, seen_dashdash, read_from_stdin, got_rev_arg = 0;
	struct cmdline_pathspec prune_data;
	const char *submodule = NULL;

	memset(&prune_data, 0, sizeof(prune_data));
	if (opt)
		submodule = opt->submodule;

	/* First, search for "--" */
	seen_dashdash = 0;
	for (i = 1; i < argc; i++) {
		const char *arg = argv[i];
		if (strcmp(arg, "--"))
			continue;
		argv[i] = NULL;
		argc = i;
		if (argv[i + 1])
			append_prune_data(&prune_data, argv + i + 1);
		seen_dashdash = 1;
		break;
	}

	/* Second, deal with arguments and options */
	flags = 0;
	read_from_stdin = 0;
	for (left = i = 1; i < argc; i++) {
		const char *arg = argv[i];
		if (*arg == '-') {
			int opts;

			opts = handle_revision_pseudo_opt(submodule,
						revs, argc - i, argv + i,
						&flags);
			if (opts > 0) {
				i += opts - 1;
				continue;
			}

			if (!strcmp(arg, "--stdin")) {
				if (revs->disable_stdin) {
					argv[left++] = arg;
					continue;
				}
				if (read_from_stdin++)
					die("--stdin given twice?");
				read_revisions_from_stdin(revs, &prune_data);
				continue;
			}

			opts = handle_revision_opt(revs, argc - i, argv + i, &left, argv);
			if (opts > 0) {
				i += opts - 1;
				continue;
			}
			if (opts < 0)
				exit(128);
			continue;
		}

		if (handle_revision_arg(arg, revs, flags, seen_dashdash)) {
			int j;
			if (seen_dashdash || *arg == '^')
				die("bad revision '%s'", arg);

			/* If we didn't have a "--":
			 * (1) all filenames must exist;
			 * (2) all rev-args must not be interpretable
			 *     as a valid filename.
			 * but the latter we have checked in the main loop.
			 */
			for (j = i; j < argc; j++)
				verify_filename(revs->prefix, argv[j]);

			append_prune_data(&prune_data, argv + i);
			break;
		}
		else
			got_rev_arg = 1;
	}

	if (prune_data.nr) {
		/*
		 * If we need to introduce the magic "a lone ':' means no
		 * pathspec whatsoever", here is the place to do so.
		 *
		 * if (prune_data.nr == 1 && !strcmp(prune_data[0], ":")) {
		 *	prune_data.nr = 0;
		 *	prune_data.alloc = 0;
		 *	free(prune_data.path);
		 *	prune_data.path = NULL;
		 * } else {
		 *	terminate prune_data.alloc with NULL and
		 *	call init_pathspec() to set revs->prune_data here.
		 * }
		 */
		ALLOC_GROW(prune_data.path, prune_data.nr+1, prune_data.alloc);
		prune_data.path[prune_data.nr++] = NULL;
		init_pathspec(&revs->prune_data,
			      get_pathspec(revs->prefix, prune_data.path));
	}

	if (revs->def == NULL)
		revs->def = opt ? opt->def : NULL;
	if (opt && opt->tweak)
		opt->tweak(revs, opt);
	if (revs->show_merge)
		prepare_show_merge(revs);
	if (revs->def && !revs->pending.nr && !got_rev_arg) {
		unsigned char sha1[20];
		struct object *object;
		unsigned mode;
		if (get_sha1_with_mode(revs->def, sha1, &mode))
			die("bad default revision '%s'", revs->def);
		object = get_reference(revs, revs->def, sha1, 0);
		add_pending_object_with_mode(revs, object, revs->def, mode);
	}

	/* Did the user ask for any diff output? Run the diff! */
	if (revs->diffopt.output_format & ~DIFF_FORMAT_NO_OUTPUT)
		revs->diff = 1;

	/* Pickaxe, diff-filter and rename following need diffs */
	if (revs->diffopt.pickaxe ||
	    revs->diffopt.filter ||
	    DIFF_OPT_TST(&revs->diffopt, FOLLOW_RENAMES))
		revs->diff = 1;

	if (revs->topo_order)
		revs->limited = 1;

	if (revs->prune_data.nr) {
		diff_tree_setup_paths(revs->prune_data.raw, &revs->pruning);
		/* Can't prune commits with rename following: the paths change.. */
		if (!DIFF_OPT_TST(&revs->diffopt, FOLLOW_RENAMES))
			revs->prune = 1;
		if (!revs->full_diff)
			diff_tree_setup_paths(revs->prune_data.raw, &revs->diffopt);
	}
	if (revs->combine_merges)
		revs->ignore_merges = 0;
	revs->diffopt.abbrev = revs->abbrev;
	if (diff_setup_done(&revs->diffopt) < 0)
		die("diff_setup_done failed");

	compile_grep_patterns(&revs->grep_filter);

	if (revs->reverse && revs->reflog_info)
		die("cannot combine --reverse with --walk-reflogs");
	if (revs->rewrite_parents && revs->children.name)
		die("cannot combine --parents and --children");

	/*
	 * Limitations on the graph functionality
	 */
	if (revs->reverse && revs->graph)
		die("cannot combine --reverse with --graph");

	if (revs->reflog_info && revs->graph)
		die("cannot combine --walk-reflogs with --graph");

	return left;
}

static void add_child(struct rev_info *revs, struct commit *parent, struct commit *child)
{
	struct commit_list *l = xcalloc(1, sizeof(*l));

	l->item = child;
	l->next = add_decoration(&revs->children, &parent->object, l);
}

static int remove_duplicate_parents(struct commit *commit)
{
	struct commit_list **pp, *p;
	int surviving_parents;

	/* Examine existing parents while marking ones we have seen... */
	pp = &commit->parents;
	while ((p = *pp) != NULL) {
		struct commit *parent = p->item;
		if (parent->object.flags & TMP_MARK) {
			*pp = p->next;
			continue;
		}
		parent->object.flags |= TMP_MARK;
		pp = &p->next;
	}
	/* count them while clearing the temporary mark */
	surviving_parents = 0;
	for (p = commit->parents; p; p = p->next) {
		p->item->object.flags &= ~TMP_MARK;
		surviving_parents++;
	}
	return surviving_parents;
}

struct merge_simplify_state {
	struct commit *simplified;
};

static struct merge_simplify_state *locate_simplify_state(struct rev_info *revs, struct commit *commit)
{
	struct merge_simplify_state *st;

	st = lookup_decoration(&revs->merge_simplification, &commit->object);
	if (!st) {
		st = xcalloc(1, sizeof(*st));
		add_decoration(&revs->merge_simplification, &commit->object, st);
	}
	return st;
}

static struct commit_list **simplify_one(struct rev_info *revs, struct commit *commit, struct commit_list **tail)
{
	struct commit_list *p;
	struct merge_simplify_state *st, *pst;
	int cnt;

	st = locate_simplify_state(revs, commit);

	/*
	 * Have we handled this one?
	 */
	if (st->simplified)
		return tail;

	/*
	 * An UNINTERESTING commit simplifies to itself, so does a
	 * root commit.  We do not rewrite parents of such commit
	 * anyway.
	 */
	if ((commit->object.flags & UNINTERESTING) || !commit->parents) {
		st->simplified = commit;
		return tail;
	}

	/*
	 * Do we know what commit all of our parents should be rewritten to?
	 * Otherwise we are not ready to rewrite this one yet.
	 */
	for (cnt = 0, p = commit->parents; p; p = p->next) {
		pst = locate_simplify_state(revs, p->item);
		if (!pst->simplified) {
			tail = &commit_list_insert(p->item, tail)->next;
			cnt++;
		}
	}
	if (cnt) {
		tail = &commit_list_insert(commit, tail)->next;
		return tail;
	}

	/*
	 * Rewrite our list of parents.
	 */
	for (p = commit->parents; p; p = p->next) {
		pst = locate_simplify_state(revs, p->item);
		p->item = pst->simplified;
	}
	cnt = remove_duplicate_parents(commit);

	/*
	 * It is possible that we are a merge and one side branch
	 * does not have any commit that touches the given paths;
	 * in such a case, the immediate parents will be rewritten
	 * to different commits.
	 *
	 *      o----X		X: the commit we are looking at;
	 *     /    /		o: a commit that touches the paths;
	 * ---o----'
	 *
	 * Further reduce the parents by removing redundant parents.
	 */
	if (1 < cnt) {
		struct commit_list *h = reduce_heads(commit->parents);
		cnt = commit_list_count(h);
		free_commit_list(commit->parents);
		commit->parents = h;
	}

	/*
	 * A commit simplifies to itself if it is a root, if it is
	 * UNINTERESTING, if it touches the given paths, or if it is a
	 * merge and its parents simplifies to more than one commits
	 * (the first two cases are already handled at the beginning of
	 * this function).
	 *
	 * Otherwise, it simplifies to what its sole parent simplifies to.
	 */
	if (!cnt ||
	    (commit->object.flags & UNINTERESTING) ||
	    !(commit->object.flags & TREESAME) ||
	    (1 < cnt))
		st->simplified = commit;
	else {
		pst = locate_simplify_state(revs, commit->parents->item);
		st->simplified = pst->simplified;
	}
	return tail;
}

static void simplify_merges(struct rev_info *revs)
{
	struct commit_list *list;
	struct commit_list *yet_to_do, **tail;

	if (!revs->topo_order)
		sort_in_topological_order(&revs->commits, revs->lifo);
	if (!revs->prune)
		return;

	/* feed the list reversed */
	yet_to_do = NULL;
	for (list = revs->commits; list; list = list->next)
		commit_list_insert(list->item, &yet_to_do);
	while (yet_to_do) {
		list = yet_to_do;
		yet_to_do = NULL;
		tail = &yet_to_do;
		while (list) {
			struct commit *commit = list->item;
			struct commit_list *next = list->next;
			free(list);
			list = next;
			tail = simplify_one(revs, commit, tail);
		}
	}

	/* clean up the result, removing the simplified ones */
	list = revs->commits;
	revs->commits = NULL;
	tail = &revs->commits;
	while (list) {
		struct commit *commit = list->item;
		struct commit_list *next = list->next;
		struct merge_simplify_state *st;
		free(list);
		list = next;
		st = locate_simplify_state(revs, commit);
		if (st->simplified == commit)
			tail = &commit_list_insert(commit, tail)->next;
	}
}

static void set_children(struct rev_info *revs)
{
	struct commit_list *l;
	for (l = revs->commits; l; l = l->next) {
		struct commit *commit = l->item;
		struct commit_list *p;

		for (p = commit->parents; p; p = p->next)
			add_child(revs, p->item, commit);
	}
}

int prepare_revision_walk(struct rev_info *revs)
{
	int nr = revs->pending.nr;
	struct object_array_entry *e, *list;

	e = list = revs->pending.objects;
	revs->pending.nr = 0;
	revs->pending.alloc = 0;
	revs->pending.objects = NULL;
	while (--nr >= 0) {
		struct commit *commit = handle_commit(revs, e->item, e->name);
		if (commit) {
			if (!(commit->object.flags & SEEN)) {
				commit->object.flags |= SEEN;
				commit_list_insert_by_date(commit, &revs->commits);
			}
		}
		e++;
	}
	if (!revs->leak_pending)
		free(list);

	if (revs->no_walk)
		return 0;
	if (revs->limited)
		if (limit_list(revs) < 0)
			return -1;
	if (revs->topo_order)
		sort_in_topological_order(&revs->commits, revs->lifo);
	if (revs->simplify_merges)
		simplify_merges(revs);
	if (revs->children.name)
		set_children(revs);
	return 0;
}

enum rewrite_result {
	rewrite_one_ok,
	rewrite_one_noparents,
	rewrite_one_error
};

static enum rewrite_result rewrite_one(struct rev_info *revs, struct commit **pp)
{
	struct commit_list *cache = NULL;

	for (;;) {
		struct commit *p = *pp;
		if (!revs->limited)
			if (add_parents_to_list(revs, p, &revs->commits, &cache) < 0)
				return rewrite_one_error;
		if (p->parents && p->parents->next)
			return rewrite_one_ok;
		if (p->object.flags & UNINTERESTING)
			return rewrite_one_ok;
		if (!(p->object.flags & TREESAME))
			return rewrite_one_ok;
		if (!p->parents)
			return rewrite_one_noparents;
		*pp = p->parents->item;
	}
}

static int rewrite_parents(struct rev_info *revs, struct commit *commit)
{
	struct commit_list **pp = &commit->parents;
	while (*pp) {
		struct commit_list *parent = *pp;
		switch (rewrite_one(revs, &parent->item)) {
		case rewrite_one_ok:
			break;
		case rewrite_one_noparents:
			*pp = parent->next;
			continue;
		case rewrite_one_error:
			return -1;
		}
		pp = &parent->next;
	}
	remove_duplicate_parents(commit);
	return 0;
}

static int commit_match(struct commit *commit, struct rev_info *opt)
{
	if (!opt->grep_filter.pattern_list && !opt->grep_filter.header_list)
		return 1;
	return grep_buffer(&opt->grep_filter,
			   NULL, /* we say nothing, not even filename */
			   commit->buffer, strlen(commit->buffer));
}

static inline int want_ancestry(struct rev_info *revs)
{
	return (revs->rewrite_parents || revs->children.name);
}

enum commit_action get_commit_action(struct rev_info *revs, struct commit *commit)
{
	if (commit->object.flags & SHOWN)
		return commit_ignore;
	if (revs->unpacked && has_sha1_pack(commit->object.sha1))
		return commit_ignore;
	if (revs->show_all)
		return commit_show;
	if (commit->object.flags & UNINTERESTING)
		return commit_ignore;
	if (revs->min_age != -1 && (commit->date > revs->min_age))
		return commit_ignore;
	if (revs->min_parents || (revs->max_parents >= 0)) {
		int n = 0;
		struct commit_list *p;
		for (p = commit->parents; p; p = p->next)
			n++;
		if ((n < revs->min_parents) ||
		    ((revs->max_parents >= 0) && (n > revs->max_parents)))
			return commit_ignore;
	}
	if (!commit_match(commit, revs))
		return commit_ignore;
	if (revs->prune && revs->dense) {
		/* Commit without changes? */
		if (commit->object.flags & TREESAME) {
			/* drop merges unless we want parenthood */
			if (!want_ancestry(revs))
				return commit_ignore;
			/* non-merge - always ignore it */
			if (!commit->parents || !commit->parents->next)
				return commit_ignore;
		}
	}
	return commit_show;
}

enum commit_action simplify_commit(struct rev_info *revs, struct commit *commit)
{
	enum commit_action action = get_commit_action(revs, commit);

	if (action == commit_show &&
	    !revs->show_all &&
	    revs->prune && revs->dense && want_ancestry(revs)) {
		if (rewrite_parents(revs, commit) < 0)
			return commit_error;
	}
	return action;
}

static struct commit *get_revision_1(struct rev_info *revs)
{
	if (!revs->commits)
		return NULL;

	do {
		struct commit_list *entry = revs->commits;
		struct commit *commit = entry->item;

		revs->commits = entry->next;
		free(entry);

		if (revs->reflog_info) {
			fake_reflog_parent(revs->reflog_info, commit);
			commit->object.flags &= ~(ADDED | SEEN | SHOWN);
		}

		/*
		 * If we haven't done the list limiting, we need to look at
		 * the parents here. We also need to do the date-based limiting
		 * that we'd otherwise have done in limit_list().
		 */
		if (!revs->limited) {
			if (revs->max_age != -1 &&
			    (commit->date < revs->max_age))
				continue;
			if (add_parents_to_list(revs, commit, &revs->commits, NULL) < 0)
				die("Failed to traverse parents of commit %s",
				    sha1_to_hex(commit->object.sha1));
		}

		switch (simplify_commit(revs, commit)) {
		case commit_ignore:
			continue;
		case commit_error:
			die("Failed to simplify parents of commit %s",
			    sha1_to_hex(commit->object.sha1));
		default:
			return commit;
		}
	} while (revs->commits);
	return NULL;
}

static void gc_boundary(struct object_array *array)
{
	unsigned nr = array->nr;
	unsigned alloc = array->alloc;
	struct object_array_entry *objects = array->objects;

	if (alloc <= nr) {
		unsigned i, j;
		for (i = j = 0; i < nr; i++) {
			if (objects[i].item->flags & SHOWN)
				continue;
			if (i != j)
				objects[j] = objects[i];
			j++;
		}
		for (i = j; i < nr; i++)
			objects[i].item = NULL;
		array->nr = j;
	}
}

static void create_boundary_commit_list(struct rev_info *revs)
{
	unsigned i;
	struct commit *c;
	struct object_array *array = &revs->boundary_commits;
	struct object_array_entry *objects = array->objects;

	/*
	 * If revs->commits is non-NULL at this point, an error occurred in
	 * get_revision_1().  Ignore the error and continue printing the
	 * boundary commits anyway.  (This is what the code has always
	 * done.)
	 */
	if (revs->commits) {
		free_commit_list(revs->commits);
		revs->commits = NULL;
	}

	/*
	 * Put all of the actual boundary commits from revs->boundary_commits
	 * into revs->commits
	 */
	for (i = 0; i < array->nr; i++) {
		c = (struct commit *)(objects[i].item);
		if (!c)
			continue;
		if (!(c->object.flags & CHILD_SHOWN))
			continue;
		if (c->object.flags & (SHOWN | BOUNDARY))
			continue;
		c->object.flags |= BOUNDARY;
		commit_list_insert(c, &revs->commits);
	}

	/*
	 * If revs->topo_order is set, sort the boundary commits
	 * in topological order
	 */
	sort_in_topological_order(&revs->commits, revs->lifo);
}

static struct commit *get_revision_internal(struct rev_info *revs)
{
	struct commit *c = NULL;
	struct commit_list *l;

	if (revs->boundary == 2) {
		/*
		 * All of the normal commits have already been returned,
		 * and we are now returning boundary commits.
		 * create_boundary_commit_list() has populated
		 * revs->commits with the remaining commits to return.
		 */
		c = pop_commit(&revs->commits);
		if (c)
			c->object.flags |= SHOWN;
		return c;
	}

	/*
	 * Now pick up what they want to give us
	 */
	c = get_revision_1(revs);
	if (c) {
		while (0 < revs->skip_count) {
			revs->skip_count--;
			c = get_revision_1(revs);
			if (!c)
				break;
		}
	}

	/*
	 * Check the max_count.
	 */
	switch (revs->max_count) {
	case -1:
		break;
	case 0:
		c = NULL;
		break;
	default:
		revs->max_count--;
	}

	if (c)
		c->object.flags |= SHOWN;

	if (!revs->boundary) {
		return c;
	}

	if (!c) {
		/*
		 * get_revision_1() runs out the commits, and
		 * we are done computing the boundaries.
		 * switch to boundary commits output mode.
		 */
		revs->boundary = 2;

		/*
		 * Update revs->commits to contain the list of
		 * boundary commits.
		 */
		create_boundary_commit_list(revs);

		return get_revision_internal(revs);
	}

	/*
	 * boundary commits are the commits that are parents of the
	 * ones we got from get_revision_1() but they themselves are
	 * not returned from get_revision_1().  Before returning
	 * 'c', we need to mark its parents that they could be boundaries.
	 */

	for (l = c->parents; l; l = l->next) {
		struct object *p;
		p = &(l->item->object);
		if (p->flags & (CHILD_SHOWN | SHOWN))
			continue;
		p->flags |= CHILD_SHOWN;
		gc_boundary(&revs->boundary_commits);
		add_object_array(p, NULL, &revs->boundary_commits);
	}

	return c;
}

struct commit *get_revision(struct rev_info *revs)
{
	struct commit *c;
	struct commit_list *reversed;

	if (revs->reverse) {
		reversed = NULL;
		while ((c = get_revision_internal(revs))) {
			commit_list_insert(c, &reversed);
		}
		revs->commits = reversed;
		revs->reverse = 0;
		revs->reverse_output_stage = 1;
	}

	if (revs->reverse_output_stage)
		return pop_commit(&revs->commits);

	c = get_revision_internal(revs);
	if (c && revs->graph)
		graph_update(revs->graph, c);
	return c;
}

char *get_revision_mark(const struct rev_info *revs, const struct commit *commit)
{
	if (commit->object.flags & BOUNDARY)
		return "-";
	else if (commit->object.flags & UNINTERESTING)
		return "^";
	else if (commit->object.flags & PATCHSAME)
		return "=";
	else if (!revs || revs->left_right) {
		if (commit->object.flags & SYMMETRIC_LEFT)
			return "<";
		else
			return ">";
	} else if (revs->graph)
		return "*";
	else if (revs->cherry_mark)
		return "+";
	return "";
}

void put_revision_mark(const struct rev_info *revs, const struct commit *commit)
{
	char *mark = get_revision_mark(revs, commit);
	if (!strlen(mark))
		return;
	fputs(mark, stdout);
	putchar(' ');
}<|MERGE_RESOLUTION|>--- conflicted
+++ resolved
@@ -901,14 +901,10 @@
 static int handle_one_ref(const char *path, const unsigned char *sha1, int flag, void *cb_data)
 {
 	struct all_refs_cb *cb = cb_data;
-<<<<<<< HEAD
 	struct object *object = get_reference(cb->all_revs, path, sha1,
 					      cb->all_flags);
 	add_rev_cmdline(cb->all_revs, object, path, REV_CMD_REF, cb->all_flags);
-	add_pending_object(cb->all_revs, object, path);
-=======
 	add_pending_sha1(cb->all_revs, path, sha1, cb->all_flags);
->>>>>>> 86a0a408
 	return 0;
 }
 
