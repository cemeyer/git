--- conflicted
+++ resolved
@@ -14,23 +14,14 @@
 #include "commit-slab.h"
 #include "revision.h"
 #include "list-objects.h"
-<<<<<<< HEAD
 #include "commit-slab.h"
-=======
 #include "repository.h"
->>>>>>> b9dbddf6
 
 void set_alternate_shallow_file(struct repository *r, const char *path, int override)
 {
-<<<<<<< HEAD
-	if (is_shallow != -1)
+	if (r->parsed_objects->is_shallow != -1)
 		BUG("is_repository_shallow must not be called before set_alternate_shallow_file");
-	if (alternate_shallow_file && !override)
-=======
-	if (r->parsed_objects->is_shallow != -1)
-		die("BUG: is_repository_shallow must not be called before set_alternate_shallow_file");
 	if (r->parsed_objects->alternate_shallow_file && !override)
->>>>>>> b9dbddf6
 		return;
 	free(r->parsed_objects->alternate_shallow_file);
 	r->parsed_objects->alternate_shallow_file = xstrdup_or_null(path);
@@ -244,13 +235,8 @@
 
 static void check_shallow_file_for_update(struct repository *r)
 {
-<<<<<<< HEAD
-	if (is_shallow == -1)
+	if (r->parsed_objects->is_shallow == -1)
 		BUG("shallow must be initialized by now");
-=======
-	if (r->parsed_objects->is_shallow == -1)
-		die("BUG: shallow must be initialized by now");
->>>>>>> b9dbddf6
 
 	if (!stat_validity_check(r->parsed_objects->shallow_stat, git_path_shallow(the_repository)))
 		die("shallow file has changed since we read it");
