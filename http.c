--- conflicted
+++ resolved
@@ -46,12 +46,8 @@
 static int curl_ftp_no_epsv;
 static const char *curl_http_proxy;
 static const char *curl_cookie_file;
-<<<<<<< HEAD
 static int curl_save_cookies;
-static struct credential http_auth = CREDENTIAL_INIT;
-=======
 struct credential http_auth = CREDENTIAL_INIT;
->>>>>>> 70900eda
 static int http_proactive_auth;
 static const char *user_agent;
 
