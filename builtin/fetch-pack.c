#include "builtin.h"
#include "refs.h"
#include "pkt-line.h"
#include "commit.h"
#include "tag.h"
#include "exec_cmd.h"
#include "pack.h"
#include "sideband.h"
#include "fetch-pack.h"
#include "remote.h"
#include "run-command.h"
#include "transport.h"

static int transfer_unpack_limit = -1;
static int fetch_unpack_limit = -1;
static int unpack_limit = 100;
static int prefer_ofs_delta = 1;
<<<<<<< HEAD
static int no_done = 0;
=======
static int fetch_fsck_objects = -1;
static int transfer_fsck_objects = -1;
>>>>>>> b10a5358
static struct fetch_pack_args args = {
	/* .uploadpack = */ "git-upload-pack",
};

static const char fetch_pack_usage[] =
"git fetch-pack [--all] [--quiet|-q] [--keep|-k] [--thin] [--include-tag] [--upload-pack=<git-upload-pack>] [--depth=<n>] [--no-progress] [-v] [<host>:]<directory> [<refs>...]";

#define COMPLETE	(1U << 0)
#define COMMON		(1U << 1)
#define COMMON_REF	(1U << 2)
#define SEEN		(1U << 3)
#define POPPED		(1U << 4)

static int marked;

/*
 * After sending this many "have"s if we do not get any new ACK , we
 * give up traversing our history.
 */
#define MAX_IN_VAIN 256

static struct commit_list *rev_list;
static int non_common_revs, multi_ack, use_sideband;

static void rev_list_push(struct commit *commit, int mark)
{
	if (!(commit->object.flags & mark)) {
		commit->object.flags |= mark;

		if (!(commit->object.parsed))
			if (parse_commit(commit))
				return;

		commit_list_insert_by_date(commit, &rev_list);

		if (!(commit->object.flags & COMMON))
			non_common_revs++;
	}
}

static int rev_list_insert_ref(const char *path, const unsigned char *sha1, int flag, void *cb_data)
{
	struct object *o = deref_tag(parse_object(sha1), path, 0);

	if (o && o->type == OBJ_COMMIT)
		rev_list_push((struct commit *)o, SEEN);

	return 0;
}

static int clear_marks(const char *path, const unsigned char *sha1, int flag, void *cb_data)
{
	struct object *o = deref_tag(parse_object(sha1), path, 0);

	if (o && o->type == OBJ_COMMIT)
		clear_commit_marks((struct commit *)o,
				   COMMON | COMMON_REF | SEEN | POPPED);
	return 0;
}

/*
   This function marks a rev and its ancestors as common.
   In some cases, it is desirable to mark only the ancestors (for example
   when only the server does not yet know that they are common).
*/

static void mark_common(struct commit *commit,
		int ancestors_only, int dont_parse)
{
	if (commit != NULL && !(commit->object.flags & COMMON)) {
		struct object *o = (struct object *)commit;

		if (!ancestors_only)
			o->flags |= COMMON;

		if (!(o->flags & SEEN))
			rev_list_push(commit, SEEN);
		else {
			struct commit_list *parents;

			if (!ancestors_only && !(o->flags & POPPED))
				non_common_revs--;
			if (!o->parsed && !dont_parse)
				if (parse_commit(commit))
					return;

			for (parents = commit->parents;
					parents;
					parents = parents->next)
				mark_common(parents->item, 0, dont_parse);
		}
	}
}

/*
  Get the next rev to send, ignoring the common.
*/

static const unsigned char *get_rev(void)
{
	struct commit *commit = NULL;

	while (commit == NULL) {
		unsigned int mark;
		struct commit_list *parents;

		if (rev_list == NULL || non_common_revs == 0)
			return NULL;

		commit = rev_list->item;
		if (!commit->object.parsed)
			parse_commit(commit);
		parents = commit->parents;

		commit->object.flags |= POPPED;
		if (!(commit->object.flags & COMMON))
			non_common_revs--;

		if (commit->object.flags & COMMON) {
			/* do not send "have", and ignore ancestors */
			commit = NULL;
			mark = COMMON | SEEN;
		} else if (commit->object.flags & COMMON_REF)
			/* send "have", and ignore ancestors */
			mark = COMMON | SEEN;
		else
			/* send "have", also for its ancestors */
			mark = SEEN;

		while (parents) {
			if (!(parents->item->object.flags & SEEN))
				rev_list_push(parents->item, mark);
			if (mark & COMMON)
				mark_common(parents->item, 1, 0);
			parents = parents->next;
		}

		rev_list = rev_list->next;
	}

	return commit->object.sha1;
}

enum ack_type {
	NAK = 0,
	ACK,
	ACK_continue,
	ACK_common,
	ACK_ready
};

static void consume_shallow_list(int fd)
{
	if (args.stateless_rpc && args.depth > 0) {
		/* If we sent a depth we will get back "duplicate"
		 * shallow and unshallow commands every time there
		 * is a block of have lines exchanged.
		 */
		char line[1000];
		while (packet_read_line(fd, line, sizeof(line))) {
			if (!prefixcmp(line, "shallow "))
				continue;
			if (!prefixcmp(line, "unshallow "))
				continue;
			die("git fetch-pack: expected shallow list");
		}
	}
}

struct write_shallow_data {
	struct strbuf *out;
	int use_pack_protocol;
	int count;
};

static int write_one_shallow(const struct commit_graft *graft, void *cb_data)
{
	struct write_shallow_data *data = cb_data;
	const char *hex = sha1_to_hex(graft->sha1);
	data->count++;
	if (data->use_pack_protocol)
		packet_buf_write(data->out, "shallow %s", hex);
	else {
		strbuf_addstr(data->out, hex);
		strbuf_addch(data->out, '\n');
	}
	return 0;
}

static int write_shallow_commits(struct strbuf *out, int use_pack_protocol)
{
	struct write_shallow_data data;
	data.out = out;
	data.use_pack_protocol = use_pack_protocol;
	data.count = 0;
	for_each_commit_graft(write_one_shallow, &data);
	return data.count;
}

static enum ack_type get_ack(int fd, unsigned char *result_sha1)
{
	static char line[1000];
	int len = packet_read_line(fd, line, sizeof(line));

	if (!len)
		die("git fetch-pack: expected ACK/NAK, got EOF");
	if (line[len-1] == '\n')
		line[--len] = 0;
	if (!strcmp(line, "NAK"))
		return NAK;
	if (!prefixcmp(line, "ACK ")) {
		if (!get_sha1_hex(line+4, result_sha1)) {
			if (strstr(line+45, "continue"))
				return ACK_continue;
			if (strstr(line+45, "common"))
				return ACK_common;
			if (strstr(line+45, "ready"))
				return ACK_ready;
			return ACK;
		}
	}
	die("git fetch_pack: expected ACK/NAK, got '%s'", line);
}

static void send_request(int fd, struct strbuf *buf)
{
	if (args.stateless_rpc) {
		send_sideband(fd, -1, buf->buf, buf->len, LARGE_PACKET_MAX);
		packet_flush(fd);
	} else
		safe_write(fd, buf->buf, buf->len);
}

static void insert_one_alternate_ref(const struct ref *ref, void *unused)
{
	rev_list_insert_ref(NULL, ref->old_sha1, 0, NULL);
}

static void insert_alternate_refs(void)
{
	for_each_alternate_ref(insert_one_alternate_ref, NULL);
}

#define INITIAL_FLUSH 16
#define PIPESAFE_FLUSH 32
#define LARGE_FLUSH 1024

static int next_flush(int count)
{
	int flush_limit = args.stateless_rpc ? LARGE_FLUSH : PIPESAFE_FLUSH;

	if (count < flush_limit)
		count <<= 1;
	else
		count += flush_limit;
	return count;
}

static int find_common(int fd[2], unsigned char *result_sha1,
		       struct ref *refs)
{
	int fetching;
	int count = 0, flushes = 0, flush_at = INITIAL_FLUSH, retval;
	const unsigned char *sha1;
	unsigned in_vain = 0;
	int got_continue = 0;
	int got_ready = 0;
	struct strbuf req_buf = STRBUF_INIT;
	size_t state_len = 0;

	if (args.stateless_rpc && multi_ack == 1)
		die("--stateless-rpc requires multi_ack_detailed");
	if (marked)
		for_each_ref(clear_marks, NULL);
	marked = 1;

	for_each_ref(rev_list_insert_ref, NULL);
	insert_alternate_refs();

	fetching = 0;
	for ( ; refs ; refs = refs->next) {
		unsigned char *remote = refs->old_sha1;
		const char *remote_hex;
		struct object *o;

		/*
		 * If that object is complete (i.e. it is an ancestor of a
		 * local ref), we tell them we have it but do not have to
		 * tell them about its ancestors, which they already know
		 * about.
		 *
		 * We use lookup_object here because we are only
		 * interested in the case we *know* the object is
		 * reachable and we have already scanned it.
		 */
		if (((o = lookup_object(remote)) != NULL) &&
				(o->flags & COMPLETE)) {
			continue;
		}

		remote_hex = sha1_to_hex(remote);
		if (!fetching) {
			struct strbuf c = STRBUF_INIT;
			if (multi_ack == 2)     strbuf_addstr(&c, " multi_ack_detailed");
			if (multi_ack == 1)     strbuf_addstr(&c, " multi_ack");
			if (no_done)            strbuf_addstr(&c, " no-done");
			if (use_sideband == 2)  strbuf_addstr(&c, " side-band-64k");
			if (use_sideband == 1)  strbuf_addstr(&c, " side-band");
			if (args.use_thin_pack) strbuf_addstr(&c, " thin-pack");
			if (args.no_progress)   strbuf_addstr(&c, " no-progress");
			if (args.include_tag)   strbuf_addstr(&c, " include-tag");
			if (prefer_ofs_delta)   strbuf_addstr(&c, " ofs-delta");
			packet_buf_write(&req_buf, "want %s%s\n", remote_hex, c.buf);
			strbuf_release(&c);
		} else
			packet_buf_write(&req_buf, "want %s\n", remote_hex);
		fetching++;
	}

	if (!fetching) {
		strbuf_release(&req_buf);
		packet_flush(fd[1]);
		return 1;
	}

	if (is_repository_shallow())
		write_shallow_commits(&req_buf, 1);
	if (args.depth > 0)
		packet_buf_write(&req_buf, "deepen %d", args.depth);
	packet_buf_flush(&req_buf);
	state_len = req_buf.len;

	if (args.depth > 0) {
		char line[1024];
		unsigned char sha1[20];

		send_request(fd[1], &req_buf);
		while (packet_read_line(fd[0], line, sizeof(line))) {
			if (!prefixcmp(line, "shallow ")) {
				if (get_sha1_hex(line + 8, sha1))
					die("invalid shallow line: %s", line);
				register_shallow(sha1);
				continue;
			}
			if (!prefixcmp(line, "unshallow ")) {
				if (get_sha1_hex(line + 10, sha1))
					die("invalid unshallow line: %s", line);
				if (!lookup_object(sha1))
					die("object not found: %s", line);
				/* make sure that it is parsed as shallow */
				if (!parse_object(sha1))
					die("error in object: %s", line);
				if (unregister_shallow(sha1))
					die("no shallow found: %s", line);
				continue;
			}
			die("expected shallow/unshallow, got %s", line);
		}
	} else if (!args.stateless_rpc)
		send_request(fd[1], &req_buf);

	if (!args.stateless_rpc) {
		/* If we aren't using the stateless-rpc interface
		 * we don't need to retain the headers.
		 */
		strbuf_setlen(&req_buf, 0);
		state_len = 0;
	}

	flushes = 0;
	retval = -1;
	while ((sha1 = get_rev())) {
		packet_buf_write(&req_buf, "have %s\n", sha1_to_hex(sha1));
		if (args.verbose)
			fprintf(stderr, "have %s\n", sha1_to_hex(sha1));
		in_vain++;
		if (flush_at <= ++count) {
			int ack;

			packet_buf_flush(&req_buf);
			send_request(fd[1], &req_buf);
			strbuf_setlen(&req_buf, state_len);
			flushes++;
			flush_at = next_flush(count);

			/*
			 * We keep one window "ahead" of the other side, and
			 * will wait for an ACK only on the next one
			 */
			if (!args.stateless_rpc && count == INITIAL_FLUSH)
				continue;

			consume_shallow_list(fd[0]);
			do {
				ack = get_ack(fd[0], result_sha1);
				if (args.verbose && ack)
					fprintf(stderr, "got ack %d %s\n", ack,
							sha1_to_hex(result_sha1));
				switch (ack) {
				case ACK:
					flushes = 0;
					multi_ack = 0;
					retval = 0;
					goto done;
				case ACK_common:
				case ACK_ready:
				case ACK_continue: {
					struct commit *commit =
						lookup_commit(result_sha1);
					if (!commit)
						die("invalid commit %s", sha1_to_hex(result_sha1));
					if (args.stateless_rpc
					 && ack == ACK_common
					 && !(commit->object.flags & COMMON)) {
						/* We need to replay the have for this object
						 * on the next RPC request so the peer knows
						 * it is in common with us.
						 */
						const char *hex = sha1_to_hex(result_sha1);
						packet_buf_write(&req_buf, "have %s\n", hex);
						state_len = req_buf.len;
					}
					mark_common(commit, 0, 1);
					retval = 0;
					in_vain = 0;
					got_continue = 1;
					if (ack == ACK_ready) {
						rev_list = NULL;
						got_ready = 1;
					}
					break;
					}
				}
			} while (ack);
			flushes--;
			if (got_continue && MAX_IN_VAIN < in_vain) {
				if (args.verbose)
					fprintf(stderr, "giving up\n");
				break; /* give up */
			}
		}
	}
done:
	if (!got_ready || !no_done) {
		packet_buf_write(&req_buf, "done\n");
		send_request(fd[1], &req_buf);
	}
	if (args.verbose)
		fprintf(stderr, "done\n");
	if (retval != 0) {
		multi_ack = 0;
		flushes++;
	}
	strbuf_release(&req_buf);

	consume_shallow_list(fd[0]);
	while (flushes || multi_ack) {
		int ack = get_ack(fd[0], result_sha1);
		if (ack) {
			if (args.verbose)
				fprintf(stderr, "got ack (%d) %s\n", ack,
					sha1_to_hex(result_sha1));
			if (ack == ACK)
				return 0;
			multi_ack = 1;
			continue;
		}
		flushes--;
	}
	/* it is no error to fetch into a completely empty repo */
	return count ? retval : 0;
}

static struct commit_list *complete;

static int mark_complete(const char *path, const unsigned char *sha1, int flag, void *cb_data)
{
	struct object *o = parse_object(sha1);

	while (o && o->type == OBJ_TAG) {
		struct tag *t = (struct tag *) o;
		if (!t->tagged)
			break; /* broken repository */
		o->flags |= COMPLETE;
		o = parse_object(t->tagged->sha1);
	}
	if (o && o->type == OBJ_COMMIT) {
		struct commit *commit = (struct commit *)o;
		if (!(commit->object.flags & COMPLETE)) {
			commit->object.flags |= COMPLETE;
			commit_list_insert_by_date(commit, &complete);
		}
	}
	return 0;
}

static void mark_recent_complete_commits(unsigned long cutoff)
{
	while (complete && cutoff <= complete->item->date) {
		if (args.verbose)
			fprintf(stderr, "Marking %s as complete\n",
				sha1_to_hex(complete->item->object.sha1));
		pop_most_recent_commit(&complete, COMPLETE);
	}
}

static void filter_refs(struct ref **refs, int nr_match, char **match)
{
	struct ref **return_refs;
	struct ref *newlist = NULL;
	struct ref **newtail = &newlist;
	struct ref *ref, *next;
	struct ref *fastarray[32];

	if (nr_match && !args.fetch_all) {
		if (ARRAY_SIZE(fastarray) < nr_match)
			return_refs = xcalloc(nr_match, sizeof(struct ref *));
		else {
			return_refs = fastarray;
			memset(return_refs, 0, sizeof(struct ref *) * nr_match);
		}
	}
	else
		return_refs = NULL;

	for (ref = *refs; ref; ref = next) {
		next = ref->next;
		if (!memcmp(ref->name, "refs/", 5) &&
		    check_ref_format(ref->name + 5))
			; /* trash */
		else if (args.fetch_all &&
			 (!args.depth || prefixcmp(ref->name, "refs/tags/") )) {
			*newtail = ref;
			ref->next = NULL;
			newtail = &ref->next;
			continue;
		}
		else {
			int order = path_match(ref->name, nr_match, match);
			if (order) {
				return_refs[order-1] = ref;
				continue; /* we will link it later */
			}
		}
		free(ref);
	}

	if (!args.fetch_all) {
		int i;
		for (i = 0; i < nr_match; i++) {
			ref = return_refs[i];
			if (ref) {
				*newtail = ref;
				ref->next = NULL;
				newtail = &ref->next;
			}
		}
		if (return_refs != fastarray)
			free(return_refs);
	}
	*refs = newlist;
}

static int everything_local(struct ref **refs, int nr_match, char **match)
{
	struct ref *ref;
	int retval;
	unsigned long cutoff = 0;

	save_commit_buffer = 0;

	for (ref = *refs; ref; ref = ref->next) {
		struct object *o;

		o = parse_object(ref->old_sha1);
		if (!o)
			continue;

		/* We already have it -- which may mean that we were
		 * in sync with the other side at some time after
		 * that (it is OK if we guess wrong here).
		 */
		if (o->type == OBJ_COMMIT) {
			struct commit *commit = (struct commit *)o;
			if (!cutoff || cutoff < commit->date)
				cutoff = commit->date;
		}
	}

	if (!args.depth) {
		for_each_ref(mark_complete, NULL);
		if (cutoff)
			mark_recent_complete_commits(cutoff);
	}

	/*
	 * Mark all complete remote refs as common refs.
	 * Don't mark them common yet; the server has to be told so first.
	 */
	for (ref = *refs; ref; ref = ref->next) {
		struct object *o = deref_tag(lookup_object(ref->old_sha1),
					     NULL, 0);

		if (!o || o->type != OBJ_COMMIT || !(o->flags & COMPLETE))
			continue;

		if (!(o->flags & SEEN)) {
			rev_list_push((struct commit *)o, COMMON_REF | SEEN);

			mark_common((struct commit *)o, 1, 1);
		}
	}

	filter_refs(refs, nr_match, match);

	for (retval = 1, ref = *refs; ref ; ref = ref->next) {
		const unsigned char *remote = ref->old_sha1;
		unsigned char local[20];
		struct object *o;

		o = lookup_object(remote);
		if (!o || !(o->flags & COMPLETE)) {
			retval = 0;
			if (!args.verbose)
				continue;
			fprintf(stderr,
				"want %s (%s)\n", sha1_to_hex(remote),
				ref->name);
			continue;
		}

		hashcpy(ref->new_sha1, local);
		if (!args.verbose)
			continue;
		fprintf(stderr,
			"already have %s (%s)\n", sha1_to_hex(remote),
			ref->name);
	}
	return retval;
}

static int sideband_demux(int in, int out, void *data)
{
	int *xd = data;

	int ret = recv_sideband("fetch-pack", xd[0], out);
	close(out);
	return ret;
}

static int get_pack(int xd[2], char **pack_lockfile)
{
	struct async demux;
	const char *argv[20];
	char keep_arg[256];
	char hdr_arg[256];
	const char **av;
	int do_keep = args.keep_pack;
	struct child_process cmd;

	memset(&demux, 0, sizeof(demux));
	if (use_sideband) {
		/* xd[] is talking with upload-pack; subprocess reads from
		 * xd[0], spits out band#2 to stderr, and feeds us band#1
		 * through demux->out.
		 */
		demux.proc = sideband_demux;
		demux.data = xd;
		demux.out = -1;
		if (start_async(&demux))
			die("fetch-pack: unable to fork off sideband"
			    " demultiplexer");
	}
	else
		demux.out = xd[0];

	memset(&cmd, 0, sizeof(cmd));
	cmd.argv = argv;
	av = argv;
	*hdr_arg = 0;
	if (!args.keep_pack && unpack_limit) {
		struct pack_header header;

		if (read_pack_header(demux.out, &header))
			die("protocol error: bad pack header");
		snprintf(hdr_arg, sizeof(hdr_arg),
			 "--pack_header=%"PRIu32",%"PRIu32,
			 ntohl(header.hdr_version), ntohl(header.hdr_entries));
		if (ntohl(header.hdr_entries) < unpack_limit)
			do_keep = 0;
		else
			do_keep = 1;
	}

	if (do_keep) {
		if (pack_lockfile)
			cmd.out = -1;
		*av++ = "index-pack";
		*av++ = "--stdin";
		if (!args.quiet && !args.no_progress)
			*av++ = "-v";
		if (args.use_thin_pack)
			*av++ = "--fix-thin";
		if (args.lock_pack || unpack_limit) {
			int s = sprintf(keep_arg,
					"--keep=fetch-pack %"PRIuMAX " on ", (uintmax_t) getpid());
			if (gethostname(keep_arg + s, sizeof(keep_arg) - s))
				strcpy(keep_arg + s, "localhost");
			*av++ = keep_arg;
		}
	}
	else {
		*av++ = "unpack-objects";
		if (args.quiet)
			*av++ = "-q";
	}
	if (*hdr_arg)
		*av++ = hdr_arg;
	if (fetch_fsck_objects >= 0
	    ? fetch_fsck_objects
	    : transfer_fsck_objects >= 0
	    ? transfer_fsck_objects
	    : 0)
		*av++ = "--strict";
	*av++ = NULL;

	cmd.in = demux.out;
	cmd.git_cmd = 1;
	if (start_command(&cmd))
		die("fetch-pack: unable to fork off %s", argv[0]);
	if (do_keep && pack_lockfile) {
		*pack_lockfile = index_pack_lockfile(cmd.out);
		close(cmd.out);
	}

	if (finish_command(&cmd))
		die("%s failed", argv[0]);
	if (use_sideband && finish_async(&demux))
		die("error in sideband demultiplexer");
	return 0;
}

static struct ref *do_fetch_pack(int fd[2],
		const struct ref *orig_ref,
		int nr_match,
		char **match,
		char **pack_lockfile)
{
	struct ref *ref = copy_ref_list(orig_ref);
	unsigned char sha1[20];

	if (is_repository_shallow() && !server_supports("shallow"))
		die("Server does not support shallow clients");
	if (server_supports("multi_ack_detailed")) {
		if (args.verbose)
			fprintf(stderr, "Server supports multi_ack_detailed\n");
		multi_ack = 2;
		if (server_supports("no-done")) {
			if (args.verbose)
				fprintf(stderr, "Server supports no-done\n");
			if (args.stateless_rpc)
				no_done = 1;
		}
	}
	else if (server_supports("multi_ack")) {
		if (args.verbose)
			fprintf(stderr, "Server supports multi_ack\n");
		multi_ack = 1;
	}
	if (server_supports("side-band-64k")) {
		if (args.verbose)
			fprintf(stderr, "Server supports side-band-64k\n");
		use_sideband = 2;
	}
	else if (server_supports("side-band")) {
		if (args.verbose)
			fprintf(stderr, "Server supports side-band\n");
		use_sideband = 1;
	}
	if (server_supports("ofs-delta")) {
		if (args.verbose)
			fprintf(stderr, "Server supports ofs-delta\n");
	} else
		prefer_ofs_delta = 0;
	if (everything_local(&ref, nr_match, match)) {
		packet_flush(fd[1]);
		goto all_done;
	}
	if (find_common(fd, sha1, ref) < 0)
		if (!args.keep_pack)
			/* When cloning, it is not unusual to have
			 * no common commit.
			 */
			warning("no common commits");

	if (args.stateless_rpc)
		packet_flush(fd[1]);
	if (get_pack(fd, pack_lockfile))
		die("git fetch-pack: fetch failed.");

 all_done:
	return ref;
}

static int remove_duplicates(int nr_heads, char **heads)
{
	int src, dst;

	for (src = dst = 0; src < nr_heads; src++) {
		/* If heads[src] is different from any of
		 * heads[0..dst], push it in.
		 */
		int i;
		for (i = 0; i < dst; i++) {
			if (!strcmp(heads[i], heads[src]))
				break;
		}
		if (i < dst)
			continue;
		if (src != dst)
			heads[dst] = heads[src];
		dst++;
	}
	return dst;
}

static int fetch_pack_config(const char *var, const char *value, void *cb)
{
	if (strcmp(var, "fetch.unpacklimit") == 0) {
		fetch_unpack_limit = git_config_int(var, value);
		return 0;
	}

	if (strcmp(var, "transfer.unpacklimit") == 0) {
		transfer_unpack_limit = git_config_int(var, value);
		return 0;
	}

	if (strcmp(var, "repack.usedeltabaseoffset") == 0) {
		prefer_ofs_delta = git_config_bool(var, value);
		return 0;
	}

	if (!strcmp(var, "fetch.fsckobjects")) {
		fetch_fsck_objects = git_config_bool(var, value);
		return 0;
	}

	if (!strcmp(var, "transfer.fsckobjects")) {
		transfer_fsck_objects = git_config_bool(var, value);
		return 0;
	}

	return git_default_config(var, value, cb);
}

static struct lock_file lock;

static void fetch_pack_setup(void)
{
	static int did_setup;
	if (did_setup)
		return;
	git_config(fetch_pack_config, NULL);
	if (0 <= transfer_unpack_limit)
		unpack_limit = transfer_unpack_limit;
	else if (0 <= fetch_unpack_limit)
		unpack_limit = fetch_unpack_limit;
	did_setup = 1;
}

int cmd_fetch_pack(int argc, const char **argv, const char *prefix)
{
	int i, ret, nr_heads;
	struct ref *ref = NULL;
	char *dest = NULL, **heads;
	int fd[2];
	char *pack_lockfile = NULL;
	char **pack_lockfile_ptr = NULL;
	struct child_process *conn;

	packet_trace_identity("fetch-pack");

	nr_heads = 0;
	heads = NULL;
	for (i = 1; i < argc; i++) {
		const char *arg = argv[i];

		if (*arg == '-') {
			if (!prefixcmp(arg, "--upload-pack=")) {
				args.uploadpack = arg + 14;
				continue;
			}
			if (!prefixcmp(arg, "--exec=")) {
				args.uploadpack = arg + 7;
				continue;
			}
			if (!strcmp("--quiet", arg) || !strcmp("-q", arg)) {
				args.quiet = 1;
				continue;
			}
			if (!strcmp("--keep", arg) || !strcmp("-k", arg)) {
				args.lock_pack = args.keep_pack;
				args.keep_pack = 1;
				continue;
			}
			if (!strcmp("--thin", arg)) {
				args.use_thin_pack = 1;
				continue;
			}
			if (!strcmp("--include-tag", arg)) {
				args.include_tag = 1;
				continue;
			}
			if (!strcmp("--all", arg)) {
				args.fetch_all = 1;
				continue;
			}
			if (!strcmp("-v", arg)) {
				args.verbose = 1;
				continue;
			}
			if (!prefixcmp(arg, "--depth=")) {
				args.depth = strtol(arg + 8, NULL, 0);
				continue;
			}
			if (!strcmp("--no-progress", arg)) {
				args.no_progress = 1;
				continue;
			}
			if (!strcmp("--stateless-rpc", arg)) {
				args.stateless_rpc = 1;
				continue;
			}
			if (!strcmp("--lock-pack", arg)) {
				args.lock_pack = 1;
				pack_lockfile_ptr = &pack_lockfile;
				continue;
			}
			usage(fetch_pack_usage);
		}
		dest = (char *)arg;
		heads = (char **)(argv + i + 1);
		nr_heads = argc - i - 1;
		break;
	}
	if (!dest)
		usage(fetch_pack_usage);

	if (args.stateless_rpc) {
		conn = NULL;
		fd[0] = 0;
		fd[1] = 1;
	} else {
		conn = git_connect(fd, (char *)dest, args.uploadpack,
				   args.verbose ? CONNECT_VERBOSE : 0);
	}

	get_remote_heads(fd[0], &ref, 0, NULL, 0, NULL);

	ref = fetch_pack(&args, fd, conn, ref, dest,
		nr_heads, heads, pack_lockfile_ptr);
	if (pack_lockfile) {
		printf("lock %s\n", pack_lockfile);
		fflush(stdout);
	}
	close(fd[0]);
	close(fd[1]);
	if (finish_connect(conn))
		ref = NULL;
	ret = !ref;

	if (!ret && nr_heads) {
		/* If the heads to pull were given, we should have
		 * consumed all of them by matching the remote.
		 * Otherwise, 'git fetch remote no-such-ref' would
		 * silently succeed without issuing an error.
		 */
		for (i = 0; i < nr_heads; i++)
			if (heads[i] && heads[i][0]) {
				error("no such remote ref %s", heads[i]);
				ret = 1;
			}
	}
	while (ref) {
		printf("%s %s\n",
		       sha1_to_hex(ref->old_sha1), ref->name);
		ref = ref->next;
	}

	return ret;
}

struct ref *fetch_pack(struct fetch_pack_args *my_args,
		       int fd[], struct child_process *conn,
		       const struct ref *ref,
		const char *dest,
		int nr_heads,
		char **heads,
		char **pack_lockfile)
{
	struct stat st;
	struct ref *ref_cpy;

	fetch_pack_setup();
	if (&args != my_args)
		memcpy(&args, my_args, sizeof(args));
	if (args.depth > 0) {
		if (stat(git_path("shallow"), &st))
			st.st_mtime = 0;
	}

	if (heads && nr_heads)
		nr_heads = remove_duplicates(nr_heads, heads);
	if (!ref) {
		packet_flush(fd[1]);
		die("no matching remote head");
	}
	ref_cpy = do_fetch_pack(fd, ref, nr_heads, heads, pack_lockfile);

	if (args.depth > 0) {
		struct cache_time mtime;
		struct strbuf sb = STRBUF_INIT;
		char *shallow = git_path("shallow");
		int fd;

		mtime.sec = st.st_mtime;
		mtime.nsec = ST_MTIME_NSEC(st);
		if (stat(shallow, &st)) {
			if (mtime.sec)
				die("shallow file was removed during fetch");
		} else if (st.st_mtime != mtime.sec
#ifdef USE_NSEC
				|| ST_MTIME_NSEC(st) != mtime.nsec
#endif
			  )
			die("shallow file was changed during fetch");

		fd = hold_lock_file_for_update(&lock, shallow,
					       LOCK_DIE_ON_ERROR);
		if (!write_shallow_commits(&sb, 0)
		 || write_in_full(fd, sb.buf, sb.len) != sb.len) {
			unlink_or_warn(shallow);
			rollback_lock_file(&lock);
		} else {
			commit_lock_file(&lock);
		}
		strbuf_release(&sb);
	}

	reprepare_packed_git();
	return ref_cpy;
}<|MERGE_RESOLUTION|>--- conflicted
+++ resolved
@@ -15,12 +15,9 @@
 static int fetch_unpack_limit = -1;
 static int unpack_limit = 100;
 static int prefer_ofs_delta = 1;
-<<<<<<< HEAD
-static int no_done = 0;
-=======
+static int no_done;
 static int fetch_fsck_objects = -1;
 static int transfer_fsck_objects = -1;
->>>>>>> b10a5358
 static struct fetch_pack_args args = {
 	/* .uploadpack = */ "git-upload-pack",
 };
