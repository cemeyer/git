/*
 * Builtin "git clone"
 *
 * Copyright (c) 2007 Kristian Høgsberg <krh@redhat.com>,
 *		 2008 Daniel Barkalow <barkalow@iabervon.org>
 * Based on git-commit.sh by Junio C Hamano and Linus Torvalds
 *
 * Clone a repository into a different directory that does not yet exist.
 */

#include "builtin.h"
#include "parse-options.h"
#include "fetch-pack.h"
#include "refs.h"
#include "tree.h"
#include "tree-walk.h"
#include "unpack-trees.h"
#include "transport.h"
#include "strbuf.h"
#include "dir.h"
#include "pack-refs.h"
#include "sigchain.h"
#include "branch.h"
#include "remote.h"
#include "run-command.h"

/*
 * Overall FIXMEs:
 *  - respect DB_ENVIRONMENT for .git/objects.
 *
 * Implementation notes:
 *  - dropping use-separate-remote and no-separate-remote compatibility
 *
 */
static const char * const builtin_clone_usage[] = {
	"git clone [options] [--] <repo> [<dir>]",
	NULL
};

static int option_no_checkout, option_bare, option_mirror, option_single_branch = -1;
static int option_local, option_no_hardlinks, option_shared, option_recursive;
static char *option_template, *option_depth;
static char *option_origin = NULL;
static char *option_branch = NULL;
static const char *real_git_dir;
static char *option_upload_pack = "git-upload-pack";
static int option_verbosity;
static int option_progress = -1;
static struct string_list option_config;
static struct string_list option_reference;

static int opt_parse_reference(const struct option *opt, const char *arg, int unset)
{
	struct string_list *option_reference = opt->value;
	if (!arg)
		return -1;
	string_list_append(option_reference, arg);
	return 0;
}

static struct option builtin_clone_options[] = {
	OPT__VERBOSITY(&option_verbosity),
	OPT_BOOL(0, "progress", &option_progress,
		 "force progress reporting"),
	OPT_BOOLEAN('n', "no-checkout", &option_no_checkout,
		    "don't create a checkout"),
	OPT_BOOLEAN(0, "bare", &option_bare, "create a bare repository"),
	{ OPTION_BOOLEAN, 0, "naked", &option_bare, NULL,
		"create a bare repository",
		PARSE_OPT_NOARG | PARSE_OPT_HIDDEN },
	OPT_BOOLEAN(0, "mirror", &option_mirror,
		    "create a mirror repository (implies bare)"),
	OPT_BOOLEAN('l', "local", &option_local,
		    "to clone from a local repository"),
	OPT_BOOLEAN(0, "no-hardlinks", &option_no_hardlinks,
		    "don't use local hardlinks, always copy"),
	OPT_BOOLEAN('s', "shared", &option_shared,
		    "setup as shared repository"),
	OPT_BOOLEAN(0, "recursive", &option_recursive,
		    "initialize submodules in the clone"),
	OPT_BOOLEAN(0, "recurse-submodules", &option_recursive,
		    "initialize submodules in the clone"),
	OPT_STRING(0, "template", &option_template, "template-directory",
		   "directory from which templates will be used"),
	OPT_CALLBACK(0 , "reference", &option_reference, "repo",
		     "reference repository", &opt_parse_reference),
	OPT_STRING('o', "origin", &option_origin, "name",
		   "use <name> instead of 'origin' to track upstream"),
	OPT_STRING('b', "branch", &option_branch, "branch",
		   "checkout <branch> instead of the remote's HEAD"),
	OPT_STRING('u', "upload-pack", &option_upload_pack, "path",
		   "path to git-upload-pack on the remote"),
	OPT_STRING(0, "depth", &option_depth, "depth",
		    "create a shallow clone of that depth"),
	OPT_BOOL(0, "single-branch", &option_single_branch,
		    "clone only one branch, HEAD or --branch"),
	OPT_STRING(0, "separate-git-dir", &real_git_dir, "gitdir",
		   "separate git dir from working tree"),
	OPT_STRING_LIST('c', "config", &option_config, "key=value",
			"set config inside the new repository"),
	OPT_END()
};

static const char *argv_submodule[] = {
	"submodule", "update", "--init", "--recursive", NULL
};

static char *get_repo_path(const char *repo, int *is_bundle)
{
	static char *suffix[] = { "/.git", "", ".git/.git", ".git" };
	static char *bundle_suffix[] = { ".bundle", "" };
	struct stat st;
	int i;

	for (i = 0; i < ARRAY_SIZE(suffix); i++) {
		const char *path;
		path = mkpath("%s%s", repo, suffix[i]);
		if (stat(path, &st))
			continue;
		if (S_ISDIR(st.st_mode) && is_git_directory(path)) {
			*is_bundle = 0;
			return xstrdup(absolute_path(path));
		} else if (S_ISREG(st.st_mode) && st.st_size > 8) {
			/* Is it a "gitfile"? */
			char signature[8];
			int len, fd = open(path, O_RDONLY);
			if (fd < 0)
				continue;
			len = read_in_full(fd, signature, 8);
			close(fd);
			if (len != 8 || strncmp(signature, "gitdir: ", 8))
				continue;
			path = read_gitfile(path);
			if (path) {
				*is_bundle = 0;
				return xstrdup(absolute_path(path));
			}
		}
	}

	for (i = 0; i < ARRAY_SIZE(bundle_suffix); i++) {
		const char *path;
		path = mkpath("%s%s", repo, bundle_suffix[i]);
		if (!stat(path, &st) && S_ISREG(st.st_mode)) {
			*is_bundle = 1;
			return xstrdup(absolute_path(path));
		}
	}

	return NULL;
}

static char *guess_dir_name(const char *repo, int is_bundle, int is_bare)
{
	const char *end = repo + strlen(repo), *start;
	char *dir;

	/*
	 * Strip trailing spaces, slashes and /.git
	 */
	while (repo < end && (is_dir_sep(end[-1]) || isspace(end[-1])))
		end--;
	if (end - repo > 5 && is_dir_sep(end[-5]) &&
	    !strncmp(end - 4, ".git", 4)) {
		end -= 5;
		while (repo < end && is_dir_sep(end[-1]))
			end--;
	}

	/*
	 * Find last component, but be prepared that repo could have
	 * the form  "remote.example.com:foo.git", i.e. no slash
	 * in the directory part.
	 */
	start = end;
	while (repo < start && !is_dir_sep(start[-1]) && start[-1] != ':')
		start--;

	/*
	 * Strip .{bundle,git}.
	 */
	if (is_bundle) {
		if (end - start > 7 && !strncmp(end - 7, ".bundle", 7))
			end -= 7;
	} else {
		if (end - start > 4 && !strncmp(end - 4, ".git", 4))
			end -= 4;
	}

	if (is_bare) {
		struct strbuf result = STRBUF_INIT;
		strbuf_addf(&result, "%.*s.git", (int)(end - start), start);
		dir = strbuf_detach(&result, NULL);
	} else
		dir = xstrndup(start, end - start);
	/*
	 * Replace sequences of 'control' characters and whitespace
	 * with one ascii space, remove leading and trailing spaces.
	 */
	if (*dir) {
		char *out = dir;
		int prev_space = 1 /* strip leading whitespace */;
		for (end = dir; *end; ++end) {
			char ch = *end;
			if ((unsigned char)ch < '\x20')
				ch = '\x20';
			if (isspace(ch)) {
				if (prev_space)
					continue;
				prev_space = 1;
			} else
				prev_space = 0;
			*out++ = ch;
		}
		*out = '\0';
		if (out > dir && prev_space)
			out[-1] = '\0';
	}
	return dir;
}

static void strip_trailing_slashes(char *dir)
{
	char *end = dir + strlen(dir);

	while (dir < end - 1 && is_dir_sep(end[-1]))
		end--;
	*end = '\0';
}

static int add_one_reference(struct string_list_item *item, void *cb_data)
{
	char *ref_git;
	struct strbuf alternate = STRBUF_INIT;

	/* Beware: real_path() and mkpath() return static buffer */
	ref_git = xstrdup(real_path(item->string));
	if (is_directory(mkpath("%s/.git/objects", ref_git))) {
		char *ref_git_git = xstrdup(mkpath("%s/.git", ref_git));
		free(ref_git);
		ref_git = ref_git_git;
	} else if (!is_directory(mkpath("%s/objects", ref_git)))
		die(_("reference repository '%s' is not a local directory."),
		    item->string);

	strbuf_addf(&alternate, "%s/objects", ref_git);
	add_to_alternates_file(alternate.buf);
	strbuf_release(&alternate);
	free(ref_git);
	return 0;
}

static void setup_reference(void)
{
	for_each_string_list(&option_reference, add_one_reference, NULL);
}

static void copy_alternates(struct strbuf *src, struct strbuf *dst,
			    const char *src_repo)
{
	/*
	 * Read from the source objects/info/alternates file
	 * and copy the entries to corresponding file in the
	 * destination repository with add_to_alternates_file().
	 * Both src and dst have "$path/objects/info/alternates".
	 *
	 * Instead of copying bit-for-bit from the original,
	 * we need to append to existing one so that the already
	 * created entry via "clone -s" is not lost, and also
	 * to turn entries with paths relative to the original
	 * absolute, so that they can be used in the new repository.
	 */
	FILE *in = fopen(src->buf, "r");
	struct strbuf line = STRBUF_INIT;

	while (strbuf_getline(&line, in, '\n') != EOF) {
		char *abs_path, abs_buf[PATH_MAX];
		if (!line.len || line.buf[0] == '#')
			continue;
		if (is_absolute_path(line.buf)) {
			add_to_alternates_file(line.buf);
			continue;
		}
		abs_path = mkpath("%s/objects/%s", src_repo, line.buf);
		normalize_path_copy(abs_buf, abs_path);
		add_to_alternates_file(abs_buf);
	}
	strbuf_release(&line);
	fclose(in);
}

static void copy_or_link_directory(struct strbuf *src, struct strbuf *dest,
				   const char *src_repo, int src_baselen)
{
	struct dirent *de;
	struct stat buf;
	int src_len, dest_len;
	DIR *dir;

	dir = opendir(src->buf);
	if (!dir)
		die_errno(_("failed to open '%s'"), src->buf);

	if (mkdir(dest->buf, 0777)) {
		if (errno != EEXIST)
			die_errno(_("failed to create directory '%s'"), dest->buf);
		else if (stat(dest->buf, &buf))
			die_errno(_("failed to stat '%s'"), dest->buf);
		else if (!S_ISDIR(buf.st_mode))
			die(_("%s exists and is not a directory"), dest->buf);
	}

	strbuf_addch(src, '/');
	src_len = src->len;
	strbuf_addch(dest, '/');
	dest_len = dest->len;

	while ((de = readdir(dir)) != NULL) {
		strbuf_setlen(src, src_len);
		strbuf_addstr(src, de->d_name);
		strbuf_setlen(dest, dest_len);
		strbuf_addstr(dest, de->d_name);
		if (stat(src->buf, &buf)) {
			warning (_("failed to stat %s\n"), src->buf);
			continue;
		}
		if (S_ISDIR(buf.st_mode)) {
			if (de->d_name[0] != '.')
				copy_or_link_directory(src, dest,
						       src_repo, src_baselen);
			continue;
		}

		/* Files that cannot be copied bit-for-bit... */
		if (!strcmp(src->buf + src_baselen, "/info/alternates")) {
			copy_alternates(src, dest, src_repo);
			continue;
		}

		if (unlink(dest->buf) && errno != ENOENT)
			die_errno(_("failed to unlink '%s'"), dest->buf);
		if (!option_no_hardlinks) {
			if (!link(src->buf, dest->buf))
				continue;
			if (option_local)
				die_errno(_("failed to create link '%s'"), dest->buf);
			option_no_hardlinks = 1;
		}
		if (copy_file_with_time(dest->buf, src->buf, 0666))
			die_errno(_("failed to copy file to '%s'"), dest->buf);
	}
	closedir(dir);
}

static void clone_local(const char *src_repo, const char *dest_repo)
{
	if (option_shared) {
		struct strbuf alt = STRBUF_INIT;
		strbuf_addf(&alt, "%s/objects", src_repo);
		add_to_alternates_file(alt.buf);
		strbuf_release(&alt);
	} else {
		struct strbuf src = STRBUF_INIT;
		struct strbuf dest = STRBUF_INIT;
		strbuf_addf(&src, "%s/objects", src_repo);
		strbuf_addf(&dest, "%s/objects", dest_repo);
		copy_or_link_directory(&src, &dest, src_repo, src.len);
		strbuf_release(&src);
		strbuf_release(&dest);
	}

	if (0 <= option_verbosity)
		printf(_("done.\n"));
}

static const char *junk_work_tree;
static const char *junk_git_dir;
static pid_t junk_pid;

static void remove_junk(void)
{
	struct strbuf sb = STRBUF_INIT;
	if (getpid() != junk_pid)
		return;
	if (junk_git_dir) {
		strbuf_addstr(&sb, junk_git_dir);
		remove_dir_recursively(&sb, 0);
		strbuf_reset(&sb);
	}
	if (junk_work_tree) {
		strbuf_addstr(&sb, junk_work_tree);
		remove_dir_recursively(&sb, 0);
		strbuf_reset(&sb);
	}
}

static void remove_junk_on_signal(int signo)
{
	remove_junk();
	sigchain_pop(signo);
	raise(signo);
}

static struct ref *find_remote_branch(const struct ref *refs, const char *branch)
{
	struct ref *ref;
	struct strbuf head = STRBUF_INIT;
	strbuf_addstr(&head, "refs/heads/");
	strbuf_addstr(&head, branch);
	ref = find_ref_by_name(refs, head.buf);
	strbuf_release(&head);

	if (ref)
		return ref;

	strbuf_addstr(&head, "refs/tags/");
	strbuf_addstr(&head, branch);
	ref = find_ref_by_name(refs, head.buf);
	strbuf_release(&head);

	return ref;
}

static struct ref *wanted_peer_refs(const struct ref *refs,
		struct refspec *refspec)
{
	struct ref *head = copy_ref(find_ref_by_name(refs, "HEAD"));
	struct ref *local_refs = head;
	struct ref **tail = head ? &head->next : &local_refs;

	if (option_single_branch) {
		struct ref *remote_head = NULL;

		if (!option_branch)
			remote_head = guess_remote_head(head, refs, 0);
		else
			remote_head = find_remote_branch(refs, option_branch);

		if (!remote_head && option_branch)
			warning(_("Could not find remote branch %s to clone."),
				option_branch);
		else {
			get_fetch_map(remote_head, refspec, &tail, 0);

			/* if --branch=tag, pull the requested tag explicitly */
			get_fetch_map(remote_head, tag_refspec, &tail, 0);
		}
	} else
		get_fetch_map(refs, refspec, &tail, 0);

	if (!option_mirror && !option_single_branch)
		get_fetch_map(refs, tag_refspec, &tail, 0);

	return local_refs;
}

static void write_remote_refs(const struct ref *local_refs)
{
	const struct ref *r;

	for (r = local_refs; r; r = r->next) {
		if (!r->peer_ref)
			continue;
		add_packed_ref(r->peer_ref->name, r->old_sha1);
	}

	pack_refs(PACK_REFS_ALL);
}

static void write_followtags(const struct ref *refs, const char *msg)
{
	const struct ref *ref;
	for (ref = refs; ref; ref = ref->next) {
		if (prefixcmp(ref->name, "refs/tags/"))
			continue;
		if (!suffixcmp(ref->name, "^{}"))
			continue;
		if (!has_sha1_file(ref->old_sha1))
			continue;
		update_ref(msg, ref->name, ref->old_sha1,
			   NULL, 0, DIE_ON_ERR);
	}
}

static void update_remote_refs(const struct ref *refs,
			       const struct ref *mapped_refs,
			       const struct ref *remote_head_points_at,
			       const char *branch_top,
			       const char *msg)
{
	if (refs) {
		write_remote_refs(mapped_refs);
		if (option_single_branch)
			write_followtags(refs, msg);
	}

	if (remote_head_points_at && !option_bare) {
		struct strbuf head_ref = STRBUF_INIT;
		strbuf_addstr(&head_ref, branch_top);
		strbuf_addstr(&head_ref, "HEAD");
		create_symref(head_ref.buf,
			      remote_head_points_at->peer_ref->name,
			      msg);
	}
}

static void update_head(const struct ref *our, const struct ref *remote,
			const char *msg)
{
	if (our && !prefixcmp(our->name, "refs/heads/")) {
		/* Local default branch link */
		create_symref("HEAD", our->name, NULL);
		if (!option_bare) {
			const char *head = skip_prefix(our->name, "refs/heads/");
			update_ref(msg, "HEAD", our->old_sha1, NULL, 0, DIE_ON_ERR);
			install_branch_config(0, head, option_origin, our->name);
		}
	} else if (our) {
		struct commit *c = lookup_commit_reference(our->old_sha1);
		/* --branch specifies a non-branch (i.e. tags), detach HEAD */
		update_ref(msg, "HEAD", c->object.sha1,
			   NULL, REF_NODEREF, DIE_ON_ERR);
	} else if (remote) {
		/*
		 * We know remote HEAD points to a non-branch, or
		 * HEAD points to a branch but we don't know which one.
		 * Detach HEAD in all these cases.
		 */
		update_ref(msg, "HEAD", remote->old_sha1,
			   NULL, REF_NODEREF, DIE_ON_ERR);
	}
}

static int checkout(void)
{
	unsigned char sha1[20];
	char *head;
	struct lock_file *lock_file;
	struct unpack_trees_options opts;
	struct tree *tree;
	struct tree_desc t;
	int err = 0, fd;

	if (option_no_checkout)
		return 0;

	head = resolve_refdup("HEAD", sha1, 1, NULL);
	if (!head) {
		warning(_("remote HEAD refers to nonexistent ref, "
			  "unable to checkout.\n"));
		return 0;
	}
	if (!strcmp(head, "HEAD")) {
		if (advice_detached_head)
			detach_advice(sha1_to_hex(sha1));
	} else {
		if (prefixcmp(head, "refs/heads/"))
			die(_("HEAD not found below refs/heads!"));
	}
	free(head);

	/* We need to be in the new work tree for the checkout */
	setup_work_tree();

	lock_file = xcalloc(1, sizeof(struct lock_file));
	fd = hold_locked_index(lock_file, 1);

	memset(&opts, 0, sizeof opts);
	opts.update = 1;
	opts.merge = 1;
	opts.fn = oneway_merge;
	opts.verbose_update = (option_verbosity > 0);
	opts.src_index = &the_index;
	opts.dst_index = &the_index;

	tree = parse_tree_indirect(sha1);
	parse_tree(tree);
	init_tree_desc(&t, tree->buffer, tree->size);
	unpack_trees(1, &t, &opts);

	if (write_cache(fd, active_cache, active_nr) ||
	    commit_locked_index(lock_file))
		die(_("unable to write new index file"));

	err |= run_hook(NULL, "post-checkout", sha1_to_hex(null_sha1),
			sha1_to_hex(sha1), "1", NULL);

	if (!err && option_recursive)
		err = run_command_v_opt(argv_submodule, RUN_GIT_CMD);

	return err;
}

static int write_one_config(const char *key, const char *value, void *data)
{
	return git_config_set_multivar(key, value ? value : "true", "^$", 0);
}

static void write_config(struct string_list *config)
{
	int i;

	for (i = 0; i < config->nr; i++) {
		if (git_config_parse_parameter(config->items[i].string,
					       write_one_config, NULL) < 0)
			die("unable to write parameters to config file");
	}
}

int cmd_clone(int argc, const char **argv, const char *prefix)
{
	int is_bundle = 0, is_local;
	struct stat buf;
	const char *repo_name, *repo, *work_tree, *git_dir;
	char *path, *dir;
	int dest_exists;
	const struct ref *refs, *remote_head;
	const struct ref *remote_head_points_at;
	const struct ref *our_head_points_at;
	struct ref *mapped_refs;
	const struct ref *ref;
	struct strbuf key = STRBUF_INIT, value = STRBUF_INIT;
	struct strbuf branch_top = STRBUF_INIT, reflog_msg = STRBUF_INIT;
	struct transport *transport = NULL;
	const char *src_ref_prefix = "refs/heads/";
	struct remote *remote;
	int err = 0, complete_refs_before_fetch = 1;

	struct refspec *refspec;
	const char *fetch_pattern;

	junk_pid = getpid();

	packet_trace_identity("clone");
	argc = parse_options(argc, argv, prefix, builtin_clone_options,
			     builtin_clone_usage, 0);

	if (argc > 2)
		usage_msg_opt(_("Too many arguments."),
			builtin_clone_usage, builtin_clone_options);

	if (argc == 0)
		usage_msg_opt(_("You must specify a repository to clone."),
			builtin_clone_usage, builtin_clone_options);

	if (option_single_branch == -1)
		option_single_branch = option_depth ? 1 : 0;

	if (option_mirror)
		option_bare = 1;

	if (option_bare) {
		if (option_origin)
			die(_("--bare and --origin %s options are incompatible."),
			    option_origin);
		option_no_checkout = 1;
	}

	if (!option_origin)
		option_origin = "origin";

	repo_name = argv[0];

	path = get_repo_path(repo_name, &is_bundle);
	if (path)
		repo = xstrdup(absolute_path(repo_name));
	else if (!strchr(repo_name, ':'))
		die(_("repository '%s' does not exist"), repo_name);
	else
		repo = repo_name;
	is_local = path && !is_bundle;
	if (is_local && option_depth)
		warning(_("--depth is ignored in local clones; use file:// instead."));

	if (argc == 2)
		dir = xstrdup(argv[1]);
	else
		dir = guess_dir_name(repo_name, is_bundle, option_bare);
	strip_trailing_slashes(dir);

	dest_exists = !stat(dir, &buf);
	if (dest_exists && !is_empty_dir(dir))
		die(_("destination path '%s' already exists and is not "
			"an empty directory."), dir);

	strbuf_addf(&reflog_msg, "clone: from %s", repo);

	if (option_bare)
		work_tree = NULL;
	else {
		work_tree = getenv("GIT_WORK_TREE");
		if (work_tree && !stat(work_tree, &buf))
			die(_("working tree '%s' already exists."), work_tree);
	}

	if (option_bare || work_tree)
		git_dir = xstrdup(dir);
	else {
		work_tree = dir;
		git_dir = xstrdup(mkpath("%s/.git", dir));
	}

	if (!option_bare) {
		junk_work_tree = work_tree;
		if (safe_create_leading_directories_const(work_tree) < 0)
			die_errno(_("could not create leading directories of '%s'"),
				  work_tree);
		if (!dest_exists && mkdir(work_tree, 0755))
			die_errno(_("could not create work tree dir '%s'."),
				  work_tree);
		set_git_work_tree(work_tree);
	}
	junk_git_dir = git_dir;
	atexit(remove_junk);
	sigchain_push_common(remove_junk_on_signal);

	setenv(CONFIG_ENVIRONMENT, mkpath("%s/config", git_dir), 1);

	if (safe_create_leading_directories_const(git_dir) < 0)
		die(_("could not create leading directories of '%s'"), git_dir);

	set_git_dir_init(git_dir, real_git_dir, 0);
	if (real_git_dir)
		git_dir = real_git_dir;

	if (0 <= option_verbosity) {
		if (option_bare)
			printf(_("Cloning into bare repository '%s'...\n"), dir);
		else
			printf(_("Cloning into '%s'...\n"), dir);
	}
	init_db(option_template, INIT_DB_QUIET);
	write_config(&option_config);

	/*
	 * At this point, the config exists, so we do not need the
	 * environment variable.  We actually need to unset it, too, to
	 * re-enable parsing of the global configs.
	 */
	unsetenv(CONFIG_ENVIRONMENT);

	git_config(git_default_config, NULL);

	if (option_bare) {
		if (option_mirror)
			src_ref_prefix = "refs/";
		strbuf_addstr(&branch_top, src_ref_prefix);

		git_config_set("core.bare", "true");
	} else {
		strbuf_addf(&branch_top, "refs/remotes/%s/", option_origin);
	}

	strbuf_addf(&value, "+%s*:%s*", src_ref_prefix, branch_top.buf);

	if (option_mirror || !option_bare) {
		/* Configure the remote */
		strbuf_addf(&key, "remote.%s.fetch", option_origin);
		git_config_set_multivar(key.buf, value.buf, "^$", 0);
		strbuf_reset(&key);

		if (option_mirror) {
			strbuf_addf(&key, "remote.%s.mirror", option_origin);
			git_config_set(key.buf, "true");
			strbuf_reset(&key);
		}
	}

	strbuf_addf(&key, "remote.%s.url", option_origin);
	git_config_set(key.buf, repo);
	strbuf_reset(&key);

	if (option_reference.nr)
		setup_reference();

	fetch_pattern = value.buf;
	refspec = parse_fetch_refspec(1, &fetch_pattern);

	strbuf_reset(&value);

	remote = remote_get(option_origin);
	transport = transport_get(remote, remote->url[0]);

	if (!is_local) {
		if (!transport->get_refs_list || !transport->fetch)
			die(_("Don't know how to clone %s"), transport->url);

		transport_set_option(transport, TRANS_OPT_KEEP, "yes");

		if (option_depth)
			transport_set_option(transport, TRANS_OPT_DEPTH,
					     option_depth);
		if (option_single_branch)
			transport_set_option(transport, TRANS_OPT_FOLLOWTAGS, "1");

		transport_set_verbosity(transport, option_verbosity, option_progress);

		if (option_upload_pack)
			transport_set_option(transport, TRANS_OPT_UPLOADPACK,
					     option_upload_pack);
	}

	refs = transport_get_remote_refs(transport);

	if (refs) {
		mapped_refs = wanted_peer_refs(refs, refspec);
		/*
		 * transport_get_remote_refs() may return refs with null sha-1
		 * in mapped_refs (see struct transport->get_refs_list
		 * comment). In that case we need fetch it early because
		 * remote_head code below relies on it.
		 *
		 * for normal clones, transport_get_remote_refs() should
		 * return reliable ref set, we can delay cloning until after
		 * remote HEAD check.
		 */
		for (ref = refs; ref; ref = ref->next)
			if (is_null_sha1(ref->old_sha1)) {
				complete_refs_before_fetch = 0;
				break;
			}

		if (!is_local && !complete_refs_before_fetch)
			transport_fetch_refs(transport, mapped_refs);

		remote_head = find_ref_by_name(refs, "HEAD");
		remote_head_points_at =
			guess_remote_head(remote_head, mapped_refs, 0);

		if (option_branch) {
			our_head_points_at =
				find_remote_branch(mapped_refs, option_branch);

			if (!our_head_points_at)
				die(_("Remote branch %s not found in upstream %s"),
				    option_branch, option_origin);
		}
		else
			our_head_points_at = remote_head_points_at;
	}
	else {
		warning(_("You appear to have cloned an empty repository."));
		mapped_refs = NULL;
		our_head_points_at = NULL;
		remote_head_points_at = NULL;
		remote_head = NULL;
		option_no_checkout = 1;
		if (!option_bare)
			install_branch_config(0, "master", option_origin,
					      "refs/heads/master");
	}

	if (is_local)
		clone_local(path, git_dir);
	else if (refs && complete_refs_before_fetch)
		transport_fetch_refs(transport, mapped_refs);

	update_remote_refs(refs, mapped_refs, remote_head_points_at,
			   branch_top.buf, reflog_msg.buf);

	update_head(our_head_points_at, remote_head, reflog_msg.buf);

<<<<<<< HEAD
	transport_unlock_pack(transport);
	transport_disconnect(transport);

	err = checkout();
=======
	if (!option_no_checkout) {
		struct lock_file *lock_file = xcalloc(1, sizeof(struct lock_file));
		struct unpack_trees_options opts;
		struct tree *tree;
		struct tree_desc t;
		int fd;

		/* We need to be in the new work tree for the checkout */
		setup_work_tree();

		fd = hold_locked_index(lock_file, 1);

		memset(&opts, 0, sizeof opts);
		opts.update = 1;
		opts.merge = 1;
		opts.fn = oneway_merge;
		opts.verbose_update = (option_verbosity >= 0);
		opts.src_index = &the_index;
		opts.dst_index = &the_index;

		tree = parse_tree_indirect(our_head_points_at->old_sha1);
		parse_tree(tree);
		init_tree_desc(&t, tree->buffer, tree->size);
		unpack_trees(1, &t, &opts);

		if (write_cache(fd, active_cache, active_nr) ||
		    commit_locked_index(lock_file))
			die(_("unable to write new index file"));

		err |= run_hook(NULL, "post-checkout", sha1_to_hex(null_sha1),
				sha1_to_hex(our_head_points_at->old_sha1), "1",
				NULL);

		if (!err && option_recursive)
			err = run_command_v_opt(argv_submodule, RUN_GIT_CMD);
	}
>>>>>>> 481ed236

	strbuf_release(&reflog_msg);
	strbuf_release(&branch_top);
	strbuf_release(&key);
	strbuf_release(&value);
	junk_pid = 0;
	return err;
}<|MERGE_RESOLUTION|>--- conflicted
+++ resolved
@@ -569,7 +569,7 @@
 	opts.update = 1;
 	opts.merge = 1;
 	opts.fn = oneway_merge;
-	opts.verbose_update = (option_verbosity > 0);
+	opts.verbose_update = (option_verbosity >= 0);
 	opts.src_index = &the_index;
 	opts.dst_index = &the_index;
 
@@ -860,49 +860,10 @@
 
 	update_head(our_head_points_at, remote_head, reflog_msg.buf);
 
-<<<<<<< HEAD
 	transport_unlock_pack(transport);
 	transport_disconnect(transport);
 
 	err = checkout();
-=======
-	if (!option_no_checkout) {
-		struct lock_file *lock_file = xcalloc(1, sizeof(struct lock_file));
-		struct unpack_trees_options opts;
-		struct tree *tree;
-		struct tree_desc t;
-		int fd;
-
-		/* We need to be in the new work tree for the checkout */
-		setup_work_tree();
-
-		fd = hold_locked_index(lock_file, 1);
-
-		memset(&opts, 0, sizeof opts);
-		opts.update = 1;
-		opts.merge = 1;
-		opts.fn = oneway_merge;
-		opts.verbose_update = (option_verbosity >= 0);
-		opts.src_index = &the_index;
-		opts.dst_index = &the_index;
-
-		tree = parse_tree_indirect(our_head_points_at->old_sha1);
-		parse_tree(tree);
-		init_tree_desc(&t, tree->buffer, tree->size);
-		unpack_trees(1, &t, &opts);
-
-		if (write_cache(fd, active_cache, active_nr) ||
-		    commit_locked_index(lock_file))
-			die(_("unable to write new index file"));
-
-		err |= run_hook(NULL, "post-checkout", sha1_to_hex(null_sha1),
-				sha1_to_hex(our_head_points_at->old_sha1), "1",
-				NULL);
-
-		if (!err && option_recursive)
-			err = run_command_v_opt(argv_submodule, RUN_GIT_CMD);
-	}
->>>>>>> 481ed236
 
 	strbuf_release(&reflog_msg);
 	strbuf_release(&branch_top);
