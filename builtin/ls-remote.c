#include "builtin.h"
#include "cache.h"
#include "transport.h"
#include "ref-filter.h"
#include "remote.h"
#include "refs.h"

static const char * const ls_remote_usage[] = {
	N_("git ls-remote [--heads] [--tags] [--refs] [--upload-pack=<exec>]\n"
	   "                     [-q | --quiet] [--exit-code] [--get-url]\n"
	   "                     [--symref] [<repository> [<refs>...]]"),
	NULL
};

/*
 * Is there one among the list of patterns that match the tail part
 * of the path?
 */
static int tail_match(const char **pattern, const char *path)
{
	const char *p;
	char *pathbuf;

	if (!pattern)
		return 1; /* no restriction */

	pathbuf = xstrfmt("/%s", path);
	while ((p = *(pattern++)) != NULL) {
		if (!wildmatch(p, pathbuf, 0)) {
			free(pathbuf);
			return 1;
		}
	}
	free(pathbuf);
	return 0;
}

int cmd_ls_remote(int argc, const char **argv, const char *prefix)
{
	const char *dest = NULL;
	unsigned flags = 0;
	int get_url = 0;
	int quiet = 0;
	int status = 0;
	int show_symref_target = 0;
	const char *uploadpack = NULL;
	const char **pattern = NULL;
<<<<<<< HEAD
	struct argv_array ref_prefixes = ARGV_ARRAY_INIT;
=======
	int i;
>>>>>>> 1fb20dfd

	struct remote *remote;
	struct transport *transport;
	const struct ref *ref;
	struct ref_array ref_array;
	static struct ref_sorting *sorting = NULL, **sorting_tail = &sorting;

	struct option options[] = {
		OPT__QUIET(&quiet, N_("do not print remote URL")),
		OPT_STRING(0, "upload-pack", &uploadpack, N_("exec"),
			   N_("path of git-upload-pack on the remote host")),
		{ OPTION_STRING, 0, "exec", &uploadpack, N_("exec"),
			   N_("path of git-upload-pack on the remote host"),
			   PARSE_OPT_HIDDEN },
		OPT_BIT('t', "tags", &flags, N_("limit to tags"), REF_TAGS),
		OPT_BIT('h', "heads", &flags, N_("limit to heads"), REF_HEADS),
		OPT_BIT(0, "refs", &flags, N_("do not show peeled tags"), REF_NORMAL),
		OPT_BOOL(0, "get-url", &get_url,
			 N_("take url.<base>.insteadOf into account")),
		OPT_CALLBACK(0 , "sort", sorting_tail, N_("key"),
			     N_("field name to sort on"), &parse_opt_ref_sorting),
		OPT_SET_INT_F(0, "exit-code", &status,
			      N_("exit with exit code 2 if no matching refs are found"),
			      2, PARSE_OPT_NOCOMPLETE),
		OPT_BOOL(0, "symref", &show_symref_target,
			 N_("show underlying ref in addition to the object pointed by it")),
		OPT_END()
	};

	memset(&ref_array, 0, sizeof(ref_array));

	argc = parse_options(argc, argv, prefix, options, ls_remote_usage,
			     PARSE_OPT_STOP_AT_NON_OPTION);
	dest = argv[0];

	if (argc > 1) {
		int i;
		pattern = xcalloc(argc, sizeof(const char *));
		for (i = 1; i < argc; i++) {
			const char *glob;
			pattern[i - 1] = xstrfmt("*/%s", argv[i]);

			glob = strchr(argv[i], '*');
			if (glob)
				argv_array_pushf(&ref_prefixes, "%.*s",
						 (int)(glob - argv[i]), argv[i]);
			else
				expand_ref_prefix(&ref_prefixes, argv[i]);
		}
	}

	remote = remote_get(dest);
	if (!remote) {
		if (dest)
			die("bad repository '%s'", dest);
		die("No remote configured to list refs from.");
	}
	if (!remote->url_nr)
		die("remote %s has no configured URL", dest);

	if (get_url) {
		printf("%s\n", *remote->url);
		UNLEAK(sorting);
		return 0;
	}

	transport = transport_get(remote, NULL);
	if (uploadpack != NULL)
		transport_set_option(transport, TRANS_OPT_UPLOADPACK, uploadpack);

<<<<<<< HEAD
	ref = transport_get_remote_refs(transport, &ref_prefixes);
	if (transport_disconnect(transport))
=======
	ref = transport_get_remote_refs(transport);
	if (transport_disconnect(transport)) {
		UNLEAK(sorting);
>>>>>>> 1fb20dfd
		return 1;
	}

	if (!dest && !quiet)
		fprintf(stderr, "From %s\n", *remote->url);
	for ( ; ref; ref = ref->next) {
		struct ref_array_item *item;
		if (!check_ref_type(ref, flags))
			continue;
		if (!tail_match(pattern, ref->name))
			continue;
		item = ref_array_push(&ref_array, ref->name, &ref->old_oid);
		item->symref = xstrdup_or_null(ref->symref);
	}

	if (sorting)
		ref_array_sort(sorting, &ref_array);

	for (i = 0; i < ref_array.nr; i++) {
		const struct ref_array_item *ref = ref_array.items[i];
		if (show_symref_target && ref->symref)
			printf("ref: %s\t%s\n", ref->symref, ref->refname);
		printf("%s\t%s\n", oid_to_hex(&ref->objectname), ref->refname);
		status = 0; /* we found something */
	}

	UNLEAK(sorting);
	UNLEAK(ref_array);
	return status;
}<|MERGE_RESOLUTION|>--- conflicted
+++ resolved
@@ -45,11 +45,8 @@
 	int show_symref_target = 0;
 	const char *uploadpack = NULL;
 	const char **pattern = NULL;
-<<<<<<< HEAD
 	struct argv_array ref_prefixes = ARGV_ARRAY_INIT;
-=======
 	int i;
->>>>>>> 1fb20dfd
 
 	struct remote *remote;
 	struct transport *transport;
@@ -120,14 +117,9 @@
 	if (uploadpack != NULL)
 		transport_set_option(transport, TRANS_OPT_UPLOADPACK, uploadpack);
 
-<<<<<<< HEAD
 	ref = transport_get_remote_refs(transport, &ref_prefixes);
-	if (transport_disconnect(transport))
-=======
-	ref = transport_get_remote_refs(transport);
 	if (transport_disconnect(transport)) {
 		UNLEAK(sorting);
->>>>>>> 1fb20dfd
 		return 1;
 	}
 
