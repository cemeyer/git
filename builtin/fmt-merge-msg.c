--- conflicted
+++ resolved
@@ -231,10 +231,6 @@
 	const char *field;
 
 	field = (which == 'a') ? "\nauthor " : "\ncommitter ";
-<<<<<<< HEAD
-	buffer = get_commit_buffer(commit, NULL);
-=======
->>>>>>> 1154aa42
 	name = strstr(buffer, field);
 	if (!name)
 		return;
@@ -261,7 +257,7 @@
 static void record_person(int which, struct string_list *people,
 			  struct commit *commit)
 {
-	const char *buffer = get_commit_buffer(commit);
+	const char *buffer = get_commit_buffer(commit, NULL);
 	record_person_from_buf(which, people, buffer);
 	unuse_commit_buffer(commit, buffer);
 }
