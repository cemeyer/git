--- conflicted
+++ resolved
@@ -3986,15 +3986,11 @@
 	else if (skip_prefix(arg, "--submodule=", &arg))
 		return parse_submodule_opt(options, arg);
 	else if (skip_prefix(arg, "--ws-error-highlight=", &arg))
-<<<<<<< HEAD
 		return parse_ws_error_highlight_opt(options, arg);
-=======
-		return parse_ws_error_highlight(options, arg);
 	else if (!strcmp(arg, "--ita-invisible-in-index"))
 		options->ita_invisible_in_index = 1;
 	else if (!strcmp(arg, "--ita-visible-in-index"))
 		options->ita_invisible_in_index = 0;
->>>>>>> 2c49f7ff
 
 	/* misc options */
 	else if (!strcmp(arg, "-z"))
