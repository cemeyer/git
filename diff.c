--- conflicted
+++ resolved
@@ -1494,7 +1494,6 @@
 	 * We also need 1 for " " and 4 + decimal_width(max_change)
 	 * for " | NNNN " and one the empty column at the end, altogether
 	 * 6 + decimal_width(max_change).
-<<<<<<< HEAD
 	 *
 	 * If there's not enough space, we will use the smaller of
 	 * stat_name_width (if set) and 5/8*width for the filename,
@@ -1503,16 +1502,6 @@
 	 * (5/8 gives 50 for filename and 30 for the constant parts + graph
 	 * for the standard terminal size).
 	 *
-=======
-	 *
-	 * If there's not enough space, we will use the smaller of
-	 * stat_name_width (if set) and 5/8*width for the filename,
-	 * and the rest for constant elements + graph part, but no more
-	 * than stat_graph_width for the graph part.
-	 * (5/8 gives 50 for filename and 30 for the constant parts + graph
-	 * for the standard terminal size).
-	 *
->>>>>>> bafa16e5
 	 * In other words: stat_width limits the maximum width, and
 	 * stat_name_width fixes the maximum width of the filename,
 	 * and is also used to divide available columns if there
@@ -1520,11 +1509,7 @@
 	 */
 
 	if (options->stat_width == -1)
-<<<<<<< HEAD
-		width = term_columns();
-=======
 		width = term_columns() - options->output_prefix_length;
->>>>>>> bafa16e5
 	else
 		width = options->stat_width ? options->stat_width : 80;
 
@@ -1537,7 +1522,6 @@
 	 */
 	if (width < 16 + 6 + number_width)
 		width = 16 + 6 + number_width;
-<<<<<<< HEAD
 
 	/*
 	 * First assign sizes that are wanted, ignoring available width.
@@ -1553,31 +1537,12 @@
 	 * Adjust adjustable widths not to exceed maximum width
 	 */
 	if (name_width + number_width + 6 + graph_width > width) {
-		if (graph_width > width * 3/8 - number_width - 6)
-			graph_width = width * 3/8 - number_width - 6;
-=======
-
-	/*
-	 * First assign sizes that are wanted, ignoring available width.
-	 */
-	graph_width = (options->stat_graph_width &&
-		       options->stat_graph_width < max_change) ?
-		options->stat_graph_width : max_change;
-	name_width = (options->stat_name_width > 0 &&
-		      options->stat_name_width < max_len) ?
-		options->stat_name_width : max_len;
-
-	/*
-	 * Adjust adjustable widths not to exceed maximum width
-	 */
-	if (name_width + number_width + 6 + graph_width > width) {
 		if (graph_width > width * 3/8 - number_width - 6) {
 			graph_width = width * 3/8 - number_width - 6;
 			if (graph_width < 6)
 				graph_width = 6;
 		}
 
->>>>>>> bafa16e5
 		if (options->stat_graph_width &&
 		    graph_width > options->stat_graph_width)
 			graph_width = options->stat_graph_width;
