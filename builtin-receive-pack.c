#include "cache.h"
#include "pack.h"
#include "refs.h"
#include "pkt-line.h"
#include "sideband.h"
#include "run-command.h"
#include "exec_cmd.h"
#include "commit.h"
#include "object.h"
#include "remote.h"
#include "transport.h"

static const char receive_pack_usage[] = "git receive-pack <git-dir>";

enum deny_action {
	DENY_UNCONFIGURED,
	DENY_IGNORE,
	DENY_WARN,
	DENY_REFUSE,
};

static int deny_deletes;
static int deny_non_fast_forwards;
static enum deny_action deny_current_branch = DENY_UNCONFIGURED;
static enum deny_action deny_delete_current = DENY_UNCONFIGURED;
static int receive_fsck_objects;
static int receive_unpack_limit = -1;
static int transfer_unpack_limit = -1;
static int unpack_limit = 100;
static int report_status;
static int use_sideband;
static int prefer_ofs_delta = 1;
static int auto_update_server_info;
static int auto_gc = 1;
static const char *head_name;
static int sent_capabilities;

static enum deny_action parse_deny_action(const char *var, const char *value)
{
	if (value) {
		if (!strcasecmp(value, "ignore"))
			return DENY_IGNORE;
		if (!strcasecmp(value, "warn"))
			return DENY_WARN;
		if (!strcasecmp(value, "refuse"))
			return DENY_REFUSE;
	}
	if (git_config_bool(var, value))
		return DENY_REFUSE;
	return DENY_IGNORE;
}

static int receive_pack_config(const char *var, const char *value, void *cb)
{
	if (strcmp(var, "receive.denydeletes") == 0) {
		deny_deletes = git_config_bool(var, value);
		return 0;
	}

	if (strcmp(var, "receive.denynonfastforwards") == 0) {
		deny_non_fast_forwards = git_config_bool(var, value);
		return 0;
	}

	if (strcmp(var, "receive.unpacklimit") == 0) {
		receive_unpack_limit = git_config_int(var, value);
		return 0;
	}

	if (strcmp(var, "transfer.unpacklimit") == 0) {
		transfer_unpack_limit = git_config_int(var, value);
		return 0;
	}

	if (strcmp(var, "receive.fsckobjects") == 0) {
		receive_fsck_objects = git_config_bool(var, value);
		return 0;
	}

	if (!strcmp(var, "receive.denycurrentbranch")) {
		deny_current_branch = parse_deny_action(var, value);
		return 0;
	}

	if (strcmp(var, "receive.denydeletecurrent") == 0) {
		deny_delete_current = parse_deny_action(var, value);
		return 0;
	}

	if (strcmp(var, "repack.usedeltabaseoffset") == 0) {
		prefer_ofs_delta = git_config_bool(var, value);
		return 0;
	}

	if (strcmp(var, "receive.updateserverinfo") == 0) {
		auto_update_server_info = git_config_bool(var, value);
		return 0;
	}

	if (strcmp(var, "receive.autogc") == 0) {
		auto_gc = git_config_bool(var, value);
		return 0;
	}

	return git_default_config(var, value, cb);
}

static int show_ref(const char *path, const unsigned char *sha1, int flag, void *cb_data)
{
	if (sent_capabilities)
		packet_write(1, "%s %s\n", sha1_to_hex(sha1), path);
	else
		packet_write(1, "%s %s%c%s%s\n",
			     sha1_to_hex(sha1), path, 0,
			     " report-status delete-refs side-band-64k",
			     prefer_ofs_delta ? " ofs-delta" : "");
	sent_capabilities = 1;
	return 0;
}

static void write_head_info(void)
{
	for_each_ref(show_ref, NULL);
	if (!sent_capabilities)
		show_ref("capabilities^{}", null_sha1, 0, NULL);

}

struct command {
	struct command *next;
	const char *error_string;
	unsigned char old_sha1[20];
	unsigned char new_sha1[20];
	char ref_name[FLEX_ARRAY]; /* more */
};

static struct command *commands;

static const char pre_receive_hook[] = "hooks/pre-receive";
static const char post_receive_hook[] = "hooks/post-receive";

static void rp_error(const char *err, ...) __attribute__((format (printf, 1, 2)));
static void rp_warning(const char *err, ...) __attribute__((format (printf, 1, 2)));

static void report_message(const char *prefix, const char *err, va_list params)
{
	int sz = strlen(prefix);
	char msg[4096];

	strncpy(msg, prefix, sz);
	sz += vsnprintf(msg + sz, sizeof(msg) - sz, err, params);
	if (sz > (sizeof(msg) - 1))
		sz = sizeof(msg) - 1;
	msg[sz++] = '\n';

	if (use_sideband)
		send_sideband(1, 2, msg, sz, use_sideband);
	else
		xwrite(2, msg, sz);
}

static void rp_warning(const char *err, ...)
{
	va_list params;
	va_start(params, err);
	report_message("warning: ", err, params);
	va_end(params);
}

static void rp_error(const char *err, ...)
{
	va_list params;
	va_start(params, err);
	report_message("error: ", err, params);
	va_end(params);
}

static int copy_to_sideband(int in, int out, void *arg)
{
	char data[128];
	while (1) {
		ssize_t sz = xread(in, data, sizeof(data));
		if (sz <= 0)
			break;
		send_sideband(1, 2, data, sz, use_sideband);
	}
	close(in);
	return 0;
}

static int run_receive_hook(const char *hook_name)
{
	static char buf[sizeof(commands->old_sha1) * 2 + PATH_MAX + 4];
	struct command *cmd;
	struct child_process proc;
	struct async muxer;
	const char *argv[2];
	int have_input = 0, code;

	for (cmd = commands; !have_input && cmd; cmd = cmd->next) {
		if (!cmd->error_string)
			have_input = 1;
	}

	if (!have_input || access(hook_name, X_OK) < 0)
		return 0;

	argv[0] = hook_name;
	argv[1] = NULL;

	memset(&proc, 0, sizeof(proc));
	proc.argv = argv;
	proc.in = -1;
	proc.stdout_to_stderr = 1;

	if (use_sideband) {
		memset(&muxer, 0, sizeof(muxer));
		muxer.proc = copy_to_sideband;
		muxer.in = -1;
		code = start_async(&muxer);
		if (code)
			return code;
		proc.err = muxer.in;
	}

	code = start_command(&proc);
	if (code) {
		if (use_sideband)
			finish_async(&muxer);
		return code;
	}

	for (cmd = commands; cmd; cmd = cmd->next) {
		if (!cmd->error_string) {
			size_t n = snprintf(buf, sizeof(buf), "%s %s %s\n",
				sha1_to_hex(cmd->old_sha1),
				sha1_to_hex(cmd->new_sha1),
				cmd->ref_name);
			if (write_in_full(proc.in, buf, n) != n)
				break;
		}
	}
	close(proc.in);
	if (use_sideband)
		finish_async(&muxer);
	return finish_command(&proc);
}

static int run_update_hook(struct command *cmd)
{
	static const char update_hook[] = "hooks/update";
	const char *argv[5];
	struct child_process proc;
	int code;

	if (access(update_hook, X_OK) < 0)
		return 0;

	argv[0] = update_hook;
	argv[1] = cmd->ref_name;
	argv[2] = sha1_to_hex(cmd->old_sha1);
	argv[3] = sha1_to_hex(cmd->new_sha1);
	argv[4] = NULL;

	memset(&proc, 0, sizeof(proc));
	proc.no_stdin = 1;
	proc.stdout_to_stderr = 1;
	proc.err = use_sideband ? -1 : 0;
	proc.argv = argv;

	code = start_command(&proc);
	if (code)
		return code;
	if (use_sideband)
		copy_to_sideband(proc.err, -1, NULL);
	return finish_command(&proc);
}

static int is_ref_checked_out(const char *ref)
{
	if (is_bare_repository())
		return 0;

	if (!head_name)
		return 0;
	return !strcmp(head_name, ref);
}

static char *refuse_unconfigured_deny_msg[] = {
	"By default, updating the current branch in a non-bare repository",
	"is denied, because it will make the index and work tree inconsistent",
	"with what you pushed, and will require 'git reset --hard' to match",
	"the work tree to HEAD.",
	"",
	"You can set 'receive.denyCurrentBranch' configuration variable to",
	"'ignore' or 'warn' in the remote repository to allow pushing into",
	"its current branch; however, this is not recommended unless you",
	"arranged to update its work tree to match what you pushed in some",
	"other way.",
	"",
	"To squelch this message and still keep the default behaviour, set",
	"'receive.denyCurrentBranch' configuration variable to 'refuse'."
};

static void refuse_unconfigured_deny(void)
{
	int i;
	for (i = 0; i < ARRAY_SIZE(refuse_unconfigured_deny_msg); i++)
<<<<<<< HEAD
		error("%s", refuse_unconfigured_deny_msg[i]);
=======
		rp_error("%s", refuse_unconfigured_deny_msg[i]);
>>>>>>> cc8eb640
}

static char *refuse_unconfigured_deny_delete_current_msg[] = {
	"By default, deleting the current branch is denied, because the next",
	"'git clone' won't result in any file checked out, causing confusion.",
	"",
	"You can set 'receive.denyDeleteCurrent' configuration variable to",
	"'warn' or 'ignore' in the remote repository to allow deleting the",
	"current branch, with or without a warning message.",
	"",
	"To squelch this message, you can set it to 'refuse'."
};

static void refuse_unconfigured_deny_delete_current(void)
{
	int i;
	for (i = 0;
	     i < ARRAY_SIZE(refuse_unconfigured_deny_delete_current_msg);
	     i++)
<<<<<<< HEAD
		error("%s", refuse_unconfigured_deny_delete_current_msg[i]);
=======
		rp_error("%s", refuse_unconfigured_deny_delete_current_msg[i]);
>>>>>>> cc8eb640
}

static const char *update(struct command *cmd)
{
	const char *name = cmd->ref_name;
	unsigned char *old_sha1 = cmd->old_sha1;
	unsigned char *new_sha1 = cmd->new_sha1;
	struct ref_lock *lock;

	/* only refs/... are allowed */
	if (prefixcmp(name, "refs/") || check_ref_format(name + 5)) {
		rp_error("refusing to create funny ref '%s' remotely", name);
		return "funny refname";
	}

	if (is_ref_checked_out(name)) {
		switch (deny_current_branch) {
		case DENY_IGNORE:
			break;
		case DENY_WARN:
<<<<<<< HEAD
			warning("updating the current branch");
			break;
		case DENY_REFUSE:
		case DENY_UNCONFIGURED:
			error("refusing to update checked out branch: %s", name);
=======
			rp_warning("updating the current branch");
			break;
		case DENY_REFUSE:
		case DENY_UNCONFIGURED:
			rp_error("refusing to update checked out branch: %s", name);
>>>>>>> cc8eb640
			if (deny_current_branch == DENY_UNCONFIGURED)
				refuse_unconfigured_deny();
			return "branch is currently checked out";
		}
	}

	if (!is_null_sha1(new_sha1) && !has_sha1_file(new_sha1)) {
		error("unpack should have generated %s, "
		      "but I can't find it!", sha1_to_hex(new_sha1));
		return "bad pack";
	}

	if (!is_null_sha1(old_sha1) && is_null_sha1(new_sha1)) {
		if (deny_deletes && !prefixcmp(name, "refs/heads/")) {
			rp_error("denying ref deletion for %s", name);
			return "deletion prohibited";
		}

		if (!strcmp(name, head_name)) {
			switch (deny_delete_current) {
			case DENY_IGNORE:
				break;
			case DENY_WARN:
<<<<<<< HEAD
				warning("deleting the current branch");
=======
				rp_warning("deleting the current branch");
>>>>>>> cc8eb640
				break;
			case DENY_REFUSE:
			case DENY_UNCONFIGURED:
				if (deny_delete_current == DENY_UNCONFIGURED)
					refuse_unconfigured_deny_delete_current();
<<<<<<< HEAD
				error("refusing to delete the current branch: %s", name);
=======
				rp_error("refusing to delete the current branch: %s", name);
>>>>>>> cc8eb640
				return "deletion of the current branch prohibited";
			}
		}
	}

	if (deny_non_fast_forwards && !is_null_sha1(new_sha1) &&
	    !is_null_sha1(old_sha1) &&
	    !prefixcmp(name, "refs/heads/")) {
		struct object *old_object, *new_object;
		struct commit *old_commit, *new_commit;
		struct commit_list *bases, *ent;

		old_object = parse_object(old_sha1);
		new_object = parse_object(new_sha1);

		if (!old_object || !new_object ||
		    old_object->type != OBJ_COMMIT ||
		    new_object->type != OBJ_COMMIT) {
			error("bad sha1 objects for %s", name);
			return "bad ref";
		}
		old_commit = (struct commit *)old_object;
		new_commit = (struct commit *)new_object;
		bases = get_merge_bases(old_commit, new_commit, 1);
		for (ent = bases; ent; ent = ent->next)
			if (!hashcmp(old_sha1, ent->item->object.sha1))
				break;
		free_commit_list(bases);
		if (!ent) {
			rp_error("denying non-fast-forward %s"
				 " (you should pull first)", name);
			return "non-fast-forward";
		}
	}
	if (run_update_hook(cmd)) {
		rp_error("hook declined to update %s", name);
		return "hook declined";
	}

	if (is_null_sha1(new_sha1)) {
		if (!parse_object(old_sha1)) {
			rp_warning("Allowing deletion of corrupt ref.");
			old_sha1 = NULL;
		}
		if (delete_ref(name, old_sha1, 0)) {
			rp_error("failed to delete %s", name);
			return "failed to delete";
		}
		return NULL; /* good */
	}
	else {
		lock = lock_any_ref_for_update(name, old_sha1, 0);
		if (!lock) {
			rp_error("failed to lock %s", name);
			return "failed to lock";
		}
		if (write_ref_sha1(lock, new_sha1, "push")) {
			return "failed to write"; /* error() already called */
		}
		return NULL; /* good */
	}
}

static char update_post_hook[] = "hooks/post-update";

static void run_update_post_hook(struct command *cmd)
{
	struct command *cmd_p;
	int argc;
	const char **argv;
	struct child_process proc;

	for (argc = 0, cmd_p = cmd; cmd_p; cmd_p = cmd_p->next) {
		if (cmd_p->error_string)
			continue;
		argc++;
	}
	if (!argc || access(update_post_hook, X_OK) < 0)
		return;
	argv = xmalloc(sizeof(*argv) * (2 + argc));
	argv[0] = update_post_hook;

	for (argc = 1, cmd_p = cmd; cmd_p; cmd_p = cmd_p->next) {
		char *p;
		if (cmd_p->error_string)
			continue;
		p = xmalloc(strlen(cmd_p->ref_name) + 1);
		strcpy(p, cmd_p->ref_name);
		argv[argc] = p;
		argc++;
	}
	argv[argc] = NULL;

	memset(&proc, 0, sizeof(proc));
	proc.no_stdin = 1;
	proc.stdout_to_stderr = 1;
	proc.err = use_sideband ? -1 : 0;
	proc.argv = argv;

	if (!start_command(&proc)) {
		if (use_sideband)
			copy_to_sideband(proc.err, -1, NULL);
		finish_command(&proc);
	}
}

static void execute_commands(const char *unpacker_error)
{
	struct command *cmd = commands;
	unsigned char sha1[20];

	if (unpacker_error) {
		while (cmd) {
			cmd->error_string = "n/a (unpacker error)";
			cmd = cmd->next;
		}
		return;
	}

	if (run_receive_hook(pre_receive_hook)) {
		while (cmd) {
			cmd->error_string = "pre-receive hook declined";
			cmd = cmd->next;
		}
		return;
	}

	head_name = resolve_ref("HEAD", sha1, 0, NULL);

	while (cmd) {
		cmd->error_string = update(cmd);
		cmd = cmd->next;
	}
}

static void read_head_info(void)
{
	struct command **p = &commands;
	for (;;) {
		static char line[1000];
		unsigned char old_sha1[20], new_sha1[20];
		struct command *cmd;
		char *refname;
		int len, reflen;

		len = packet_read_line(0, line, sizeof(line));
		if (!len)
			break;
		if (line[len-1] == '\n')
			line[--len] = 0;
		if (len < 83 ||
		    line[40] != ' ' ||
		    line[81] != ' ' ||
		    get_sha1_hex(line, old_sha1) ||
		    get_sha1_hex(line + 41, new_sha1))
			die("protocol error: expected old/new/ref, got '%s'",
			    line);

		refname = line + 82;
		reflen = strlen(refname);
		if (reflen + 82 < len) {
			if (strstr(refname + reflen + 1, "report-status"))
				report_status = 1;
			if (strstr(refname + reflen + 1, "side-band-64k"))
				use_sideband = LARGE_PACKET_MAX;
		}
		cmd = xmalloc(sizeof(struct command) + len - 80);
		hashcpy(cmd->old_sha1, old_sha1);
		hashcpy(cmd->new_sha1, new_sha1);
		memcpy(cmd->ref_name, line + 82, len - 81);
		cmd->error_string = NULL;
		cmd->next = NULL;
		*p = cmd;
		p = &cmd->next;
	}
}

static const char *parse_pack_header(struct pack_header *hdr)
{
	switch (read_pack_header(0, hdr)) {
	case PH_ERROR_EOF:
		return "eof before pack header was fully read";

	case PH_ERROR_PACK_SIGNATURE:
		return "protocol error (pack signature mismatch detected)";

	case PH_ERROR_PROTOCOL:
		return "protocol error (pack version unsupported)";

	default:
		return "unknown error in parse_pack_header";

	case 0:
		return NULL;
	}
}

static const char *pack_lockfile;

static const char *unpack(void)
{
	struct pack_header hdr;
	const char *hdr_err;
	char hdr_arg[38];

	hdr_err = parse_pack_header(&hdr);
	if (hdr_err)
		return hdr_err;
	snprintf(hdr_arg, sizeof(hdr_arg),
			"--pack_header=%"PRIu32",%"PRIu32,
			ntohl(hdr.hdr_version), ntohl(hdr.hdr_entries));

	if (ntohl(hdr.hdr_entries) < unpack_limit) {
		int code, i = 0;
		const char *unpacker[4];
		unpacker[i++] = "unpack-objects";
		if (receive_fsck_objects)
			unpacker[i++] = "--strict";
		unpacker[i++] = hdr_arg;
		unpacker[i++] = NULL;
		code = run_command_v_opt(unpacker, RUN_GIT_CMD);
		if (!code)
			return NULL;
		return "unpack-objects abnormal exit";
	} else {
		const char *keeper[7];
		int s, status, i = 0;
		char keep_arg[256];
		struct child_process ip;

		s = sprintf(keep_arg, "--keep=receive-pack %"PRIuMAX" on ", (uintmax_t) getpid());
		if (gethostname(keep_arg + s, sizeof(keep_arg) - s))
			strcpy(keep_arg + s, "localhost");

		keeper[i++] = "index-pack";
		keeper[i++] = "--stdin";
		if (receive_fsck_objects)
			keeper[i++] = "--strict";
		keeper[i++] = "--fix-thin";
		keeper[i++] = hdr_arg;
		keeper[i++] = keep_arg;
		keeper[i++] = NULL;
		memset(&ip, 0, sizeof(ip));
		ip.argv = keeper;
		ip.out = -1;
		ip.git_cmd = 1;
		status = start_command(&ip);
		if (status) {
			return "index-pack fork failed";
		}
		pack_lockfile = index_pack_lockfile(ip.out);
		close(ip.out);
		status = finish_command(&ip);
		if (!status) {
			reprepare_packed_git();
			return NULL;
		}
		return "index-pack abnormal exit";
	}
}

static void report(const char *unpack_status)
{
	struct command *cmd;
	struct strbuf buf = STRBUF_INIT;

	packet_buf_write(&buf, "unpack %s\n",
			 unpack_status ? unpack_status : "ok");
	for (cmd = commands; cmd; cmd = cmd->next) {
		if (!cmd->error_string)
			packet_buf_write(&buf, "ok %s\n",
					 cmd->ref_name);
		else
			packet_buf_write(&buf, "ng %s %s\n",
					 cmd->ref_name, cmd->error_string);
	}
	packet_buf_flush(&buf);

	if (use_sideband)
		send_sideband(1, 1, buf.buf, buf.len, use_sideband);
	else
		safe_write(1, buf.buf, buf.len);
	strbuf_release(&buf);
}

static int delete_only(struct command *cmd)
{
	while (cmd) {
		if (!is_null_sha1(cmd->new_sha1))
			return 0;
		cmd = cmd->next;
	}
	return 1;
}

static int add_refs_from_alternate(struct alternate_object_database *e, void *unused)
{
	char *other;
	size_t len;
	struct remote *remote;
	struct transport *transport;
	const struct ref *extra;

	e->name[-1] = '\0';
	other = xstrdup(make_absolute_path(e->base));
	e->name[-1] = '/';
	len = strlen(other);

	while (other[len-1] == '/')
		other[--len] = '\0';
	if (len < 8 || memcmp(other + len - 8, "/objects", 8))
		return 0;
	/* Is this a git repository with refs? */
	memcpy(other + len - 8, "/refs", 6);
	if (!is_directory(other))
		return 0;
	other[len - 8] = '\0';
	remote = remote_get(other);
	transport = transport_get(remote, other);
	for (extra = transport_get_remote_refs(transport);
	     extra;
	     extra = extra->next) {
		add_extra_ref(".have", extra->old_sha1, 0);
	}
	transport_disconnect(transport);
	free(other);
	return 0;
}

static void add_alternate_refs(void)
{
	foreach_alt_odb(add_refs_from_alternate, NULL);
}

int cmd_receive_pack(int argc, const char **argv, const char *prefix)
{
	int advertise_refs = 0;
	int stateless_rpc = 0;
	int i;
	char *dir = NULL;

	argv++;
	for (i = 1; i < argc; i++) {
		const char *arg = *argv++;

		if (*arg == '-') {
			if (!strcmp(arg, "--advertise-refs")) {
				advertise_refs = 1;
				continue;
			}
			if (!strcmp(arg, "--stateless-rpc")) {
				stateless_rpc = 1;
				continue;
			}

			usage(receive_pack_usage);
		}
		if (dir)
			usage(receive_pack_usage);
		dir = xstrdup(arg);
	}
	if (!dir)
		usage(receive_pack_usage);

	setup_path();

	if (!enter_repo(dir, 0))
		die("'%s' does not appear to be a git repository", dir);

	if (is_repository_shallow())
		die("attempt to push into a shallow repository");

	git_config(receive_pack_config, NULL);

	if (0 <= transfer_unpack_limit)
		unpack_limit = transfer_unpack_limit;
	else if (0 <= receive_unpack_limit)
		unpack_limit = receive_unpack_limit;

	if (advertise_refs || !stateless_rpc) {
		add_alternate_refs();
		write_head_info();
		clear_extra_refs();

		/* EOF */
		packet_flush(1);
	}
	if (advertise_refs)
		return 0;

	read_head_info();
	if (commands) {
		const char *unpack_status = NULL;

		if (!delete_only(commands))
			unpack_status = unpack();
		execute_commands(unpack_status);
		if (pack_lockfile)
			unlink_or_warn(pack_lockfile);
		if (report_status)
			report(unpack_status);
		run_receive_hook(post_receive_hook);
		run_update_post_hook(commands);
		if (auto_gc) {
			const char *argv_gc_auto[] = {
				"gc", "--auto", "--quiet", NULL,
			};
			run_command_v_opt(argv_gc_auto, RUN_GIT_CMD);
		}
		if (auto_update_server_info)
			update_server_info(0);
	}
	if (use_sideband)
		packet_flush(1);
	return 0;
}<|MERGE_RESOLUTION|>--- conflicted
+++ resolved
@@ -306,11 +306,7 @@
 {
 	int i;
 	for (i = 0; i < ARRAY_SIZE(refuse_unconfigured_deny_msg); i++)
-<<<<<<< HEAD
-		error("%s", refuse_unconfigured_deny_msg[i]);
-=======
 		rp_error("%s", refuse_unconfigured_deny_msg[i]);
->>>>>>> cc8eb640
 }
 
 static char *refuse_unconfigured_deny_delete_current_msg[] = {
@@ -330,11 +326,7 @@
 	for (i = 0;
 	     i < ARRAY_SIZE(refuse_unconfigured_deny_delete_current_msg);
 	     i++)
-<<<<<<< HEAD
-		error("%s", refuse_unconfigured_deny_delete_current_msg[i]);
-=======
 		rp_error("%s", refuse_unconfigured_deny_delete_current_msg[i]);
->>>>>>> cc8eb640
 }
 
 static const char *update(struct command *cmd)
@@ -355,19 +347,11 @@
 		case DENY_IGNORE:
 			break;
 		case DENY_WARN:
-<<<<<<< HEAD
-			warning("updating the current branch");
-			break;
-		case DENY_REFUSE:
-		case DENY_UNCONFIGURED:
-			error("refusing to update checked out branch: %s", name);
-=======
 			rp_warning("updating the current branch");
 			break;
 		case DENY_REFUSE:
 		case DENY_UNCONFIGURED:
 			rp_error("refusing to update checked out branch: %s", name);
->>>>>>> cc8eb640
 			if (deny_current_branch == DENY_UNCONFIGURED)
 				refuse_unconfigured_deny();
 			return "branch is currently checked out";
@@ -391,21 +375,13 @@
 			case DENY_IGNORE:
 				break;
 			case DENY_WARN:
-<<<<<<< HEAD
-				warning("deleting the current branch");
-=======
 				rp_warning("deleting the current branch");
->>>>>>> cc8eb640
 				break;
 			case DENY_REFUSE:
 			case DENY_UNCONFIGURED:
 				if (deny_delete_current == DENY_UNCONFIGURED)
 					refuse_unconfigured_deny_delete_current();
-<<<<<<< HEAD
-				error("refusing to delete the current branch: %s", name);
-=======
 				rp_error("refusing to delete the current branch: %s", name);
->>>>>>> cc8eb640
 				return "deletion of the current branch prohibited";
 			}
 		}
