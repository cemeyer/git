ifeq ($(filter no-error,$(DEVOPTS)),)
CFLAGS += -Werror
endif
<<<<<<< HEAD
ifneq ($(filter pedantic,$(DEVOPTS)),)
CFLAGS += -pedantic
# don't warn for each N_ use
CFLAGS += -DUSE_PARENS_AROUND_GETTEXT_N=0
endif
=======
CFLAGS += -Wall
>>>>>>> 6163f3f1
CFLAGS += -Wdeclaration-after-statement
CFLAGS += -Wformat-security
CFLAGS += -Wno-format-zero-length
CFLAGS += -Wold-style-definition
CFLAGS += -Woverflow
CFLAGS += -Wpointer-arith
CFLAGS += -Wstrict-prototypes
CFLAGS += -Wunused
CFLAGS += -Wvla

ifndef COMPILER_FEATURES
COMPILER_FEATURES := $(shell ./detect-compiler $(CC))
endif

ifneq ($(filter clang4,$(COMPILER_FEATURES)),)
CFLAGS += -Wtautological-constant-out-of-range-compare
endif

ifneq ($(or $(filter gcc6,$(COMPILER_FEATURES)),$(filter clang4,$(COMPILER_FEATURES))),)
CFLAGS += -Wextra
# if a function is public, there should be a prototype and the right
# header file should be included. If not, it should be static.
CFLAGS += -Wmissing-prototypes
ifeq ($(filter extra-all,$(DEVOPTS)),)
# These are disabled because we have these all over the place.
CFLAGS += -Wno-empty-body
CFLAGS += -Wno-missing-field-initializers
CFLAGS += -Wno-sign-compare
CFLAGS += -Wno-unused-parameter
endif
endif

# uninitialized warnings on gcc 4.9.2 in xdiff/xdiffi.c and config.c
# not worth fixing since newer compilers correctly stop complaining
ifneq ($(filter gcc4,$(COMPILER_FEATURES)),)
ifeq ($(filter gcc5,$(COMPILER_FEATURES)),)
CFLAGS += -Wno-uninitialized
endif
endif<|MERGE_RESOLUTION|>--- conflicted
+++ resolved
@@ -1,15 +1,12 @@
 ifeq ($(filter no-error,$(DEVOPTS)),)
 CFLAGS += -Werror
 endif
-<<<<<<< HEAD
 ifneq ($(filter pedantic,$(DEVOPTS)),)
 CFLAGS += -pedantic
 # don't warn for each N_ use
 CFLAGS += -DUSE_PARENS_AROUND_GETTEXT_N=0
 endif
-=======
 CFLAGS += -Wall
->>>>>>> 6163f3f1
 CFLAGS += -Wdeclaration-after-statement
 CFLAGS += -Wformat-security
 CFLAGS += -Wno-format-zero-length
