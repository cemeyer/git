--- conflicted
+++ resolved
@@ -206,8 +206,8 @@
 	the diff-patch output format.  Non default number of
 	digits can be specified with `--abbrev=<n>`.
 
-<<<<<<< HEAD
 -B[<n>][/<m>]::
+--break-rewrites[=[<n>][/<m>]]::
 	Break complete rewrite changes into pairs of delete and
 	create. This serves two purposes:
 +
@@ -230,14 +230,7 @@
 another file.
 
 -M[<n>]::
-=======
--B::
---break-rewrites[=[<n>][/<m>]]::
-	Break complete rewrite changes into pairs of delete and create.
-
--M::
 --detect-renames[=<n>]::
->>>>>>> 37ab5156
 ifndef::git-log[]
 	Detect renames.
 endif::git-log[]
@@ -252,12 +245,8 @@
 	delete/add pair to be a rename if more than 90% of the file
 	hasn't changed.
 
-<<<<<<< HEAD
 -C[<n>]::
-=======
--C::
 --detect-copies[=<n>]::
->>>>>>> 37ab5156
 	Detect copies as well as renames.  See also `--find-copies-harder`.
 	If `n` is specified, it has the same meaning as for `-M<n>`.
 
