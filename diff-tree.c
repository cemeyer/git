#include "cache.h"
#include "diff.h"
#include "commit.h"
#include "log-tree.h"

static struct log_tree_opt log_tree_opt;

static int diff_tree_commit_sha1(const unsigned char *sha1)
{
	struct commit *commit = lookup_commit_reference(sha1);
	if (!commit)
		return -1;
	return log_tree_commit(&log_tree_opt, commit);
}

static int diff_tree_stdin(char *line)
{
	int len = strlen(line);
	unsigned char sha1[20];
	struct commit *commit;

	if (!len || line[len-1] != '\n')
		return -1;
	line[len-1] = 0;
	if (get_sha1_hex(line, sha1))
		return -1;
	commit = lookup_commit(sha1);
	if (!commit || parse_commit(commit))
		return -1;
	if (isspace(line[40]) && !get_sha1_hex(line+41, sha1)) {
		/* Graft the fake parents locally to the commit */
		int pos = 41;
		struct commit_list **pptr, *parents;

		/* Free the real parent list */
		for (parents = commit->parents; parents; ) {
			struct commit_list *tmp = parents->next;
			free(parents);
			parents = tmp;
		}
		commit->parents = NULL;
		pptr = &(commit->parents);
		while (line[pos] && !get_sha1_hex(line + pos, sha1)) {
			struct commit *parent = lookup_commit(sha1);
			if (parent) {
				pptr = &commit_list_insert(parent, pptr)->next;
			}
			pos += 41;
		}
	}
	return log_tree_commit(&log_tree_opt, commit);
}

static const char diff_tree_usage[] =
"git-diff-tree [--stdin] [-m] [-c] [--cc] [-s] [-v] [--pretty] [-t] [-r] [--root] "
"[<common diff options>] <tree-ish> [<tree-ish>] [<path>...]\n"
"  -r            diff recursively\n"
"  --root        include the initial commit as diff against /dev/null\n"
COMMON_DIFF_OPTIONS_HELP;

int main(int argc, const char **argv)
{
	int nr_sha1;
	char line[1000];
	unsigned char sha1[2][20];
	const char *prefix = setup_git_directory();
	static struct log_tree_opt *opt = &log_tree_opt;
	int read_stdin = 0;

	git_config(git_diff_config);
	nr_sha1 = 0;
	init_log_tree_opt(opt);

	for (;;) {
		int opt_cnt;
		const char *arg;

		argv++;
		argc--;
		arg = *argv;
		if (!arg)
			break;

		if (*arg != '-') {
			if (nr_sha1 < 2 && !get_sha1(arg, sha1[nr_sha1])) {
				nr_sha1++;
				continue;
			}
			break;
		}

		opt_cnt = log_tree_opt_parse(opt, argv, argc);
		if (opt_cnt < 0)
			usage(diff_tree_usage);
		else if (opt_cnt) {
			argv += opt_cnt - 1;
			argc -= opt_cnt - 1;
			continue;
		}

		if (!strcmp(arg, "--")) {
			argv++;
			argc--;
			break;
		}
		if (!strcmp(arg, "--stdin")) {
			read_stdin = 1;
			continue;
		}
		usage(diff_tree_usage);
	}

	if (opt->combine_merges)
		opt->ignore_merges = 0;

	/* We can only do dense combined merges with diff output */
	if (opt->dense_combined_merges)
		opt->diffopt.output_format = DIFF_FORMAT_PATCH;

	if (opt->diffopt.output_format == DIFF_FORMAT_PATCH)
		opt->diffopt.recursive = 1;

<<<<<<< HEAD
	diff_tree_setup_paths(get_pathspec(prefix, argv));
=======
	diff_tree_setup_paths(get_pathspec(prefix, argv), opt);
>>>>>>> c4e05b1a
	diff_setup_done(&opt->diffopt);

	switch (nr_sha1) {
	case 0:
		if (!read_stdin)
			usage(diff_tree_usage);
		break;
	case 1:
		diff_tree_commit_sha1(sha1[0]);
		break;
	case 2:
		diff_tree_sha1(sha1[0], sha1[1], "", &opt->diffopt);
		log_tree_diff_flush(opt);
		break;
	}

	if (!read_stdin)
		return 0;

	if (opt->diffopt.detect_rename)
		opt->diffopt.setup |= (DIFF_SETUP_USE_SIZE_CACHE |
				       DIFF_SETUP_USE_CACHE);
	while (fgets(line, sizeof(line), stdin))
		diff_tree_stdin(line);

	return 0;
}<|MERGE_RESOLUTION|>--- conflicted
+++ resolved
@@ -120,11 +120,7 @@
 	if (opt->diffopt.output_format == DIFF_FORMAT_PATCH)
 		opt->diffopt.recursive = 1;
 
-<<<<<<< HEAD
-	diff_tree_setup_paths(get_pathspec(prefix, argv));
-=======
 	diff_tree_setup_paths(get_pathspec(prefix, argv), opt);
->>>>>>> c4e05b1a
 	diff_setup_done(&opt->diffopt);
 
 	switch (nr_sha1) {
