#!/bin/sh
#
# Copyright (c) 2009 Red Hat, Inc.
#

test_description='Test updating submodules

This test verifies that "git submodule update" detaches the HEAD of the
submodule and "git submodule update --rebase/--merge" does not detach the HEAD.
'

. ./test-lib.sh


compare_head()
{
    sha_master=`git rev-list --max-count=1 master`
    sha_head=`git rev-list --max-count=1 HEAD`

    test "$sha_master" = "$sha_head"
}


test_expect_success 'setup a submodule tree' '
	echo file > file &&
	git add file &&
	test_tick &&
	git commit -m upstream &&
	git clone . super &&
	git clone super submodule &&
	git clone super rebasing &&
	git clone super merging &&
	(cd super &&
	 git submodule add ../submodule submodule &&
	 test_tick &&
	 git commit -m "submodule" &&
	 git submodule init submodule
	) &&
	(cd submodule &&
	echo "line2" > file &&
	git add file &&
	git commit -m "Commit 2"
	) &&
	(cd super &&
	 (cd submodule &&
	  git pull --rebase origin
	 ) &&
	 git add submodule &&
	 git commit -m "submodule update"
	) &&
	(cd super &&
	 git submodule add ../rebasing rebasing &&
	 test_tick &&
	 git commit -m "rebasing"
	) &&
	(cd super &&
	 git submodule add ../merging merging &&
	 test_tick &&
	 git commit -m "rebasing"
	)
'

test_expect_success 'submodule update detaching the HEAD ' '
	(cd super/submodule &&
	 git reset --hard HEAD~1
	) &&
	(cd super &&
	 (cd submodule &&
	  compare_head
	 ) &&
	 git submodule update submodule &&
	 cd submodule &&
	 ! compare_head
	)
'

<<<<<<< HEAD
apos="'";
test_expect_success 'submodule update does not fetch already present commits' '
	(cd submodule &&
	  echo line3 >> file &&
	  git add file &&
	  test_tick &&
	  git commit -m "upstream line3"
	) &&
	(cd super/submodule &&
	  head=$(git rev-parse --verify HEAD) &&
	  echo "Submodule path ${apos}submodule$apos: checked out $apos$head$apos" > ../../expected &&
	  git reset --hard HEAD~1
	) &&
	(cd super &&
	  git submodule update > ../actual 2> ../actual.err
	) &&
	test_cmp expected actual &&
	! test -s actual.err
=======
test_expect_success 'submodule update should fail due to local changes' '
	(cd super/submodule &&
	 git reset --hard HEAD~1 &&
	 echo "local change" > file
	) &&
	(cd super &&
	 (cd submodule &&
	  compare_head
	 ) &&
	 test_must_fail git submodule update submodule
	)
'
test_expect_success 'submodule update should throw away changes with --force ' '
	(cd super &&
	 (cd submodule &&
	  compare_head
	 ) &&
	 git submodule update --force submodule &&
	 cd submodule &&
	 ! compare_head
	)
>>>>>>> 9db31bdf
'

test_expect_success 'submodule update --rebase staying on master' '
	(cd super/submodule &&
	  git checkout master
	) &&
	(cd super &&
	 (cd submodule &&
	  compare_head
	 ) &&
	 git submodule update --rebase submodule &&
	 cd submodule &&
	 compare_head
	)
'

test_expect_success 'submodule update --merge staying on master' '
	(cd super/submodule &&
	  git reset --hard HEAD~1
	) &&
	(cd super &&
	 (cd submodule &&
	  compare_head
	 ) &&
	 git submodule update --merge submodule &&
	 cd submodule &&
	 compare_head
	)
'

test_expect_success 'submodule update - rebase in .git/config' '
	(cd super &&
	 git config submodule.submodule.update rebase
	) &&
	(cd super/submodule &&
	  git reset --hard HEAD~1
	) &&
	(cd super &&
	 (cd submodule &&
	  compare_head
	 ) &&
	 git submodule update submodule &&
	 cd submodule &&
	 compare_head
	)
'

test_expect_success 'submodule update - checkout in .git/config but --rebase given' '
	(cd super &&
	 git config submodule.submodule.update checkout
	) &&
	(cd super/submodule &&
	  git reset --hard HEAD~1
	) &&
	(cd super &&
	 (cd submodule &&
	  compare_head
	 ) &&
	 git submodule update --rebase submodule &&
	 cd submodule &&
	 compare_head
	)
'

test_expect_success 'submodule update - merge in .git/config' '
	(cd super &&
	 git config submodule.submodule.update merge
	) &&
	(cd super/submodule &&
	  git reset --hard HEAD~1
	) &&
	(cd super &&
	 (cd submodule &&
	  compare_head
	 ) &&
	 git submodule update submodule &&
	 cd submodule &&
	 compare_head
	)
'

test_expect_success 'submodule update - checkout in .git/config but --merge given' '
	(cd super &&
	 git config submodule.submodule.update checkout
	) &&
	(cd super/submodule &&
	  git reset --hard HEAD~1
	) &&
	(cd super &&
	 (cd submodule &&
	  compare_head
	 ) &&
	 git submodule update --merge submodule &&
	 cd submodule &&
	 compare_head
	)
'

test_expect_success 'submodule update - checkout in .git/config' '
	(cd super &&
	 git config submodule.submodule.update checkout
	) &&
	(cd super/submodule &&
	  git reset --hard HEAD^
	) &&
	(cd super &&
	 (cd submodule &&
	  compare_head
	 ) &&
	 git submodule update submodule &&
	 cd submodule &&
	 ! compare_head
	)
'

test_expect_success 'submodule init picks up rebase' '
	(cd super &&
	 git config -f .gitmodules submodule.rebasing.update rebase &&
	 git submodule init rebasing &&
	 test "rebase" = "$(git config submodule.rebasing.update)"
	)
'

test_expect_success 'submodule init picks up merge' '
	(cd super &&
	 git config -f .gitmodules submodule.merging.update merge &&
	 git submodule init merging &&
	 test "merge" = "$(git config submodule.merging.update)"
	)
'

test_expect_success 'submodule update --merge  - ignores --merge  for new submodules' '
	(cd super &&
	 rm -rf submodule &&
	 git submodule update submodule &&
	 git status -s submodule >expect &&
	 rm -rf submodule &&
	 git submodule update --merge submodule &&
	 git status -s submodule >actual &&
	 test_cmp expect actual
	)
'

test_expect_success 'submodule update --rebase - ignores --rebase for new submodules' '
	(cd super &&
	 rm -rf submodule &&
	 git submodule update submodule &&
	 git status -s submodule >expect &&
	 rm -rf submodule &&
	 git submodule update --rebase submodule &&
	 git status -s submodule >actual &&
	 test_cmp expect actual
	)
'

test_expect_success 'submodule update ignores update=merge config for new submodules' '
	(cd super &&
	 rm -rf submodule &&
	 git submodule update submodule &&
	 git status -s submodule >expect &&
	 rm -rf submodule &&
	 git config submodule.submodule.update merge &&
	 git submodule update submodule &&
	 git status -s submodule >actual &&
	 git config --unset submodule.submodule.update &&
	 test_cmp expect actual
	)
'

test_expect_success 'submodule update ignores update=rebase config for new submodules' '
	(cd super &&
	 rm -rf submodule &&
	 git submodule update submodule &&
	 git status -s submodule >expect &&
	 rm -rf submodule &&
	 git config submodule.submodule.update rebase &&
	 git submodule update submodule &&
	 git status -s submodule >actual &&
	 git config --unset submodule.submodule.update &&
	 test_cmp expect actual
	)
'

test_done<|MERGE_RESOLUTION|>--- conflicted
+++ resolved
@@ -74,7 +74,6 @@
 	)
 '
 
-<<<<<<< HEAD
 apos="'";
 test_expect_success 'submodule update does not fetch already present commits' '
 	(cd submodule &&
@@ -93,7 +92,8 @@
 	) &&
 	test_cmp expected actual &&
 	! test -s actual.err
-=======
+'
+
 test_expect_success 'submodule update should fail due to local changes' '
 	(cd super/submodule &&
 	 git reset --hard HEAD~1 &&
@@ -115,7 +115,6 @@
 	 cd submodule &&
 	 ! compare_head
 	)
->>>>>>> 9db31bdf
 '
 
 test_expect_success 'submodule update --rebase staying on master' '
