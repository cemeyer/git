#!/bin/sh

test_description='git ls-remote'

. ./test-lib.sh

test_expect_success setup '
	>file &&
	git add file &&
	test_tick &&
	git commit -m initial &&
	git tag mark &&
	git show-ref --tags -d | sed -e "s/ /	/" >expected.tag &&
	(
		echo "$(git rev-parse HEAD)	HEAD"
		git show-ref -d	| sed -e "s/ /	/"
	) >expected.all &&

	git remote add self "$(pwd)/.git"
'

test_expect_success 'ls-remote --tags .git' '
	git ls-remote --tags .git >actual &&
	test_cmp expected.tag actual
'

test_expect_success 'ls-remote .git' '
	git ls-remote .git >actual &&
	test_cmp expected.all actual
'

test_expect_success 'ls-remote --tags self' '
	git ls-remote --tags self >actual &&
	test_cmp expected.tag actual
'

test_expect_success 'ls-remote self' '
	git ls-remote self >actual &&
	test_cmp expected.all actual
'

test_expect_success 'dies when no remote specified and no default remotes found' '
	test_must_fail git ls-remote
'

test_expect_success 'use "origin" when no remote specified' '
	URL="$(pwd)/.git" &&
	echo "From $URL" >exp_err &&

	git remote add origin "$URL" &&
	git ls-remote 2>actual_err >actual &&

	test_cmp exp_err actual_err &&
	test_cmp expected.all actual
'

test_expect_success 'suppress "From <url>" with -q' '
	git ls-remote -q 2>actual_err &&
	test_must_fail test_cmp exp_err actual_err
'

test_expect_success 'use branch.<name>.remote if possible' '
	#
	# Test that we are indeed using branch.<name>.remote, not "origin", even
	# though the "origin" remote has been set.
	#

	# setup a new remote to differentiate from "origin"
	git clone . other.git &&
	(
		cd other.git &&
		echo "$(git rev-parse HEAD)	HEAD"
		git show-ref	| sed -e "s/ /	/"
	) >exp &&

	URL="other.git" &&
	echo "From $URL" >exp_err &&

	git remote add other $URL &&
	git config branch.master.remote other &&

	git ls-remote 2>actual_err >actual &&
	test_cmp exp_err actual_err &&
	test_cmp exp actual
'

<<<<<<< HEAD
=======
cat >exp <<EOF
fatal: 'refs*master' does not appear to be a git repository
fatal: Could not read from remote repository.

Please make sure you have the correct access rights
and the repository exists.
EOF
>>>>>>> 46284dd1
test_expect_success 'confuses pattern as remote when no remote specified' '
	cat >exp <<-\EOF &&
	fatal: '\''refs*master'\'' does not appear to be a git repository
	fatal: The remote end hung up unexpectedly
	EOF
	#
	# Do not expect "git ls-remote <pattern>" to work; ls-remote needs
	# <remote> if you want to feed <pattern>, just like you cannot say
	# fetch <branch>.
	# We could just as easily have used "master"; the "*" emphasizes its
	# role as a pattern.
	test_must_fail git ls-remote refs*master >actual 2>&1 &&
	test_cmp exp actual
'

test_expect_success 'die with non-2 for wrong repository even with --exit-code' '
	git ls-remote --exit-code ./no-such-repository ;# not &&
	status=$? &&
	test $status != 2 && test $status != 0
'

test_expect_success 'Report success even when nothing matches' '
	git ls-remote other.git "refs/nsn/*" >actual &&
	>expect &&
	test_cmp expect actual
'

test_expect_success 'Report no-match with --exit-code' '
	test_expect_code 2 git ls-remote --exit-code other.git "refs/nsn/*" >actual &&
	>expect &&
	test_cmp expect actual
'

test_expect_success 'Report match with --exit-code' '
	git ls-remote --exit-code other.git "refs/tags/*" >actual &&
	git ls-remote . tags/mark >expect &&
	test_cmp expect actual
'

test_done<|MERGE_RESOLUTION|>--- conflicted
+++ resolved
@@ -84,20 +84,13 @@
 	test_cmp exp actual
 '
 
-<<<<<<< HEAD
-=======
-cat >exp <<EOF
-fatal: 'refs*master' does not appear to be a git repository
-fatal: Could not read from remote repository.
-
-Please make sure you have the correct access rights
-and the repository exists.
-EOF
->>>>>>> 46284dd1
 test_expect_success 'confuses pattern as remote when no remote specified' '
 	cat >exp <<-\EOF &&
 	fatal: '\''refs*master'\'' does not appear to be a git repository
-	fatal: The remote end hung up unexpectedly
+	fatal: Could not read from remote repository.
+
+	Please make sure you have the correct access rights
+	and the repository exists.
 	EOF
 	#
 	# Do not expect "git ls-remote <pattern>" to work; ls-remote needs
