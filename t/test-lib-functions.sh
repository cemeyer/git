--- conflicted
+++ resolved
@@ -634,8 +634,6 @@
 	cmp "$@"
 }
 
-<<<<<<< HEAD
-=======
 # This is the same as 'test "$1" $3 "$2"' except that it
 # will output a useful message to stderr on failure. If
 # $3 is omitted, defaults to "=".
@@ -647,7 +645,6 @@
 	fi
 }
 
->>>>>>> 859170cc
 # Check if the file expected to be empty is indeed empty, and barfs
 # otherwise.
 
