#!/bin/sh
#
# Copyright (c) 2008 Johannes E. Schindelin
#

test_description='prune'
. ./test-lib.sh

day=$((60*60*24))
week=$(($day*7))

add_blob() {
	before=$(git count-objects | sed "s/ .*//") &&
	BLOB=$(echo aleph_0 | git hash-object -w --stdin) &&
	BLOB_FILE=.git/objects/$(echo $BLOB | sed "s/^../&\//") &&
	test_eq $((1 + $before)) $(git count-objects | sed "s/ .*//") &&
	test_path_is_file $BLOB_FILE &&
	test-chmtime =+0 $BLOB_FILE
}

test_expect_success setup '

	: > file &&
	git add file &&
	test_tick &&
	git commit -m initial &&
	git gc

'

test_expect_success 'prune stale packs' '

	orig_pack=$(echo .git/objects/pack/*.pack) &&
	: > .git/objects/tmp_1.pack &&
	: > .git/objects/tmp_2.pack &&
	test-chmtime =-86501 .git/objects/tmp_1.pack &&
	git prune --expire 1.day &&
	test_path_is_file $orig_pack &&
	test_path_is_file .git/objects/tmp_2.pack &&
	test_path_is_missing .git/objects/tmp_1.pack

'

test_expect_success 'prune --expire' '

	add_blob &&
	git prune --expire=1.hour.ago &&
	test_eq $((1 + $before)) $(git count-objects | sed "s/ .*//") &&
	test_path_is_file $BLOB_FILE &&
	test-chmtime =-86500 $BLOB_FILE &&
	git prune --expire 1.day &&
	test_eq $before $(git count-objects | sed "s/ .*//") &&
	test_path_is_missing $BLOB_FILE

'

test_expect_success 'gc: implicit prune --expire' '

	add_blob &&
	test-chmtime =-$((2*$week-30)) $BLOB_FILE &&
	git gc &&
	test_eq $((1 + $before)) $(git count-objects | sed "s/ .*//") &&
	test_path_is_file $BLOB_FILE &&
	test-chmtime =-$((2*$week+1)) $BLOB_FILE &&
	git gc &&
	test_eq $before $(git count-objects | sed "s/ .*//") &&
	test_path_is_missing $BLOB_FILE

'

test_expect_success 'gc: refuse to start with invalid gc.pruneExpire' '

	git config gc.pruneExpire invalid &&
	test_must_fail git gc

'

test_expect_success 'gc: start with ok gc.pruneExpire' '

	git config gc.pruneExpire 2.days.ago &&
	git gc

'

test_expect_success 'prune: prune nonsense parameters' '

	test_must_fail git prune garbage &&
	test_must_fail git prune --- &&
	test_must_fail git prune --no-such-option

'

test_expect_success 'prune: prune unreachable heads' '

	git config core.logAllRefUpdates false &&
	mv .git/logs .git/logs.old &&
	: > file2 &&
	git add file2 &&
	git commit -m temporary &&
	tmp_head=$(git rev-list -1 HEAD) &&
	git reset HEAD^ &&
	git prune &&
	test_must_fail git reset $tmp_head --

'

test_expect_success 'prune: do not prune detached HEAD with no reflog' '

	git checkout --detach --quiet &&
	git commit --allow-empty -m "detached commit" &&
	# verify that there is no reflogs
	# (should be removed and disabled by previous test)
<<<<<<< HEAD
	test ! -e .git/logs &&
=======
	test_path_is_missing .git/logs &&
>>>>>>> 859170cc
	git prune -n >prune_actual &&
	: >prune_expected &&
	test_cmp prune_actual prune_expected

'

test_expect_success 'prune: prune former HEAD after checking out branch' '

	head_sha1=$(git rev-parse HEAD) &&
	git checkout --quiet master &&
	git prune -v >prune_actual &&
	grep "$head_sha1" prune_actual

'

test_expect_success 'prune: do not prune heads listed as an argument' '

	: > file2 &&
	git add file2 &&
	git commit -m temporary &&
	tmp_head=$(git rev-list -1 HEAD) &&
	git reset HEAD^ &&
	git prune -- $tmp_head &&
	git reset $tmp_head --

'

test_expect_success 'gc --no-prune' '

	add_blob &&
	test-chmtime =-$((5001*$day)) $BLOB_FILE &&
	git config gc.pruneExpire 2.days.ago &&
	git gc --no-prune &&
	test_eq 1 $(git count-objects | sed "s/ .*//") &&
	test_path_is_file $BLOB_FILE

'

test_expect_success 'gc respects gc.pruneExpire' '

	git config gc.pruneExpire 5002.days.ago &&
	git gc &&
	test_path_is_file $BLOB_FILE &&
	git config gc.pruneExpire 5000.days.ago &&
	git gc &&
	test_path_is_missing $BLOB_FILE

'

test_expect_success 'gc --prune=<date>' '

	add_blob &&
	test-chmtime =-$((5001*$day)) $BLOB_FILE &&
	git gc --prune=5002.days.ago &&
	test_path_is_file $BLOB_FILE &&
	git gc --prune=5000.days.ago &&
	test_path_is_missing $BLOB_FILE

'

test_expect_success 'gc --prune=never' '

	add_blob &&
	git gc --prune=never &&
	test_path_is_file $BLOB_FILE &&
	git gc --prune=now &&
	test_path_is_missing $BLOB_FILE

'

test_expect_success 'gc respects gc.pruneExpire=never' '

	git config gc.pruneExpire never &&
	add_blob &&
	git gc &&
	test_path_is_file $BLOB_FILE &&
	git config gc.pruneExpire now &&
	git gc &&
	test_path_is_missing $BLOB_FILE

'

test_expect_success 'prune --expire=never' '

	add_blob &&
	git prune --expire=never &&
	test_path_is_file $BLOB_FILE &&
	git prune &&
	test_path_is_missing $BLOB_FILE

'

test_expect_success 'gc: prune old objects after local clone' '
	add_blob &&
	test-chmtime =-$((2*$week+1)) $BLOB_FILE &&
	git clone --no-hardlinks . aclone &&
	(
		cd aclone &&
		test_eq 1 $(git count-objects | sed "s/ .*//") &&
		test_path_is_file $BLOB_FILE &&
		git gc --prune &&
		test_eq 0 $(git count-objects | sed "s/ .*//") &&
		test_path_is_missing $BLOB_FILE
	)
'

test_expect_success 'garbage report in count-objects -v' '
	: >.git/objects/pack/foo &&
	: >.git/objects/pack/foo.bar &&
	: >.git/objects/pack/foo.keep &&
	: >.git/objects/pack/foo.pack &&
	: >.git/objects/pack/fake.bar &&
	: >.git/objects/pack/fake.keep &&
	: >.git/objects/pack/fake.pack &&
	: >.git/objects/pack/fake.idx &&
	: >.git/objects/pack/fake2.keep &&
	: >.git/objects/pack/fake3.idx &&
	git count-objects -v 2>stderr &&
	grep "index file .git/objects/pack/fake.idx is too small" stderr &&
	grep "^warning:" stderr | sort >actual &&
	cat >expected <<\EOF &&
warning: garbage found: .git/objects/pack/fake.bar
warning: garbage found: .git/objects/pack/foo
warning: garbage found: .git/objects/pack/foo.bar
warning: no corresponding .idx or .pack: .git/objects/pack/fake2.keep
warning: no corresponding .idx: .git/objects/pack/foo.keep
warning: no corresponding .idx: .git/objects/pack/foo.pack
warning: no corresponding .pack: .git/objects/pack/fake3.idx
EOF
	test_cmp expected actual
'

test_expect_success 'prune .git/shallow' '
	SHA1=`echo hi|git commit-tree HEAD^{tree}` &&
	echo $SHA1 >.git/shallow &&
	git prune --dry-run >out &&
	grep $SHA1 .git/shallow &&
	grep $SHA1 out &&
	git prune &&
	test_path_is_missing .git/shallow
'

test_done<|MERGE_RESOLUTION|>--- conflicted
+++ resolved
@@ -110,11 +110,7 @@
 	git commit --allow-empty -m "detached commit" &&
 	# verify that there is no reflogs
 	# (should be removed and disabled by previous test)
-<<<<<<< HEAD
-	test ! -e .git/logs &&
-=======
 	test_path_is_missing .git/logs &&
->>>>>>> 859170cc
 	git prune -n >prune_actual &&
 	: >prune_expected &&
 	test_cmp prune_actual prune_expected
