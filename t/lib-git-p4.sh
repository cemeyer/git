--- conflicted
+++ resolved
@@ -49,13 +49,8 @@
 # Attention: This function is not safe again against time offset updates
 # at runtime (e.g. via NTP). The 'clock_gettime(CLOCK_MONOTONIC)'
 # function could fix that but it is not in Python until 3.3.
-<<<<<<< HEAD
 time_in_seconds () {
-	python -c 'import time; print int(time.time())'
-=======
-time_in_seconds() {
 	(cd / && "$PYTHON_PATH" -c 'import time; print(int(time.time()))')
->>>>>>> 1fb3fb4e
 }
 
 # Try to pick a unique port: guess a large number, then hope
