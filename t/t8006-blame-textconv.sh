#!/bin/sh

test_description='git blame textconv support'
. ./test-lib.sh

find_blame() {
	sed -e 's/^[^(]*//'
}

cat >helper <<'EOF'
#!/bin/sh
grep -q '^bin: ' "$1" || { echo "E: $1 is not \"binary\" file" 1>&2; exit 1; }
sed 's/^bin: /converted: /' "$1"
EOF
chmod +x helper

test_expect_success 'setup ' '
	echo "bin: test number 0" >zero.bin &&
	echo "bin: test 1" >one.bin &&
	echo "bin: test number 2" >two.bin &&
	if test_have_prereq SYMLINKS; then
		ln -s one.bin symlink.bin
	fi &&
	git add . &&
	GIT_AUTHOR_NAME=Number1 git commit -a -m First --date="2010-01-01 18:00:00" &&
	echo "bin: test 1 version 2" >one.bin &&
	echo "bin: test number 2 version 2" >>two.bin &&
	if test_have_prereq SYMLINKS; then
		rm symlink.bin &&
		ln -s two.bin symlink.bin
	fi &&
	GIT_AUTHOR_NAME=Number2 git commit -a -m Second --date="2010-01-01 20:00:00"
'

cat >expected <<EOF
(Number2 2010-01-01 20:00:00 +0000 1) bin: test 1 version 2
EOF

test_expect_success 'no filter specified' '
	git blame one.bin >blame &&
	find_blame Number2 <blame >result &&
	test_cmp expected result
'

test_expect_success 'setup textconv filters' '
	echo "*.bin diff=test" >.gitattributes &&
	echo "zero.bin eol=crlf" >>.gitattributes &&
	git config diff.test.textconv ./helper &&
	git config diff.test.cachetextconv false
'

test_expect_success 'blame with --no-textconv' '
	git blame --no-textconv one.bin >blame &&
	find_blame <blame> result &&
	test_cmp expected result
'

cat >expected <<EOF
(Number2 2010-01-01 20:00:00 +0000 1) converted: test 1 version 2
EOF

test_expect_success 'basic blame on last commit' '
	git blame one.bin >blame &&
	find_blame  <blame >result &&
	test_cmp expected result
'

cat >expected <<EOF
(Number1 2010-01-01 18:00:00 +0000 1) converted: test number 2
(Number2 2010-01-01 20:00:00 +0000 2) converted: test number 2 version 2
EOF

test_expect_success 'blame --textconv going through revisions' '
	git blame --textconv two.bin >blame &&
	find_blame <blame >result &&
	test_cmp expected result
'

<<<<<<< HEAD
test_expect_success 'setup +cachetextconv' '
	git config diff.test.cachetextconv true
'

cat >expected_one <<EOF
(Number2 2010-01-01 20:00:00 +0000 1) converted: test 1 version 2
EOF

test_expect_success 'blame --textconv works with textconvcache' '
	git blame --textconv two.bin >blame &&
	find_blame <blame >result &&
	test_cmp expected result &&
	git blame --textconv one.bin >blame &&
	find_blame  <blame >result &&
	test_cmp expected_one result
'

test_expect_success 'setup -cachetextconv' '
	git config diff.test.cachetextconv false
=======
test_expect_success 'blame --textconv with local changes' '
	test_when_finished "git checkout zero.bin" &&
	printf "bin: updated number 0\015" >zero.bin &&
	git blame --textconv zero.bin >blame &&
	expect="(Not Committed Yet ....-..-.. ..:..:.. +0000 1)" &&
	expect="$expect converted: updated number 0" &&
	expr "$(find_blame <blame)" : "^$expect"
>>>>>>> 55e7c0aa
'

test_expect_success 'make a new commit' '
	echo "bin: test number 2 version 3" >>two.bin &&
	GIT_AUTHOR_NAME=Number3 git commit -a -m Third --date="2010-01-01 22:00:00"
'

test_expect_success 'blame from previous revision' '
	git blame HEAD^ two.bin >blame &&
	find_blame <blame >result &&
	test_cmp expected result
'

cat >expected <<EOF
(Number2 2010-01-01 20:00:00 +0000 1) two.bin
EOF

test_expect_success SYMLINKS 'blame with --no-textconv (on symlink)' '
	git blame --no-textconv symlink.bin >blame &&
	find_blame <blame >result &&
	test_cmp expected result
'

test_expect_success SYMLINKS 'blame --textconv (on symlink)' '
	git blame --textconv symlink.bin >blame &&
	find_blame <blame >result &&
	test_cmp expected result
'

# cp two.bin three.bin  and make small tweak
# (this will direct blame -C -C three.bin to consider two.bin and symlink.bin)
test_expect_success SYMLINKS 'make another new commit' '
	cat >three.bin <<\EOF &&
bin: test number 2
bin: test number 2 version 2
bin: test number 2 version 3
bin: test number 3
EOF
	git add three.bin &&
	GIT_AUTHOR_NAME=Number4 git commit -a -m Fourth --date="2010-01-01 23:00:00"
'

test_expect_success SYMLINKS 'blame on last commit (-C -C, symlink)' '
	git blame -C -C three.bin >blame &&
	find_blame <blame >result &&
	cat >expected <<\EOF &&
(Number1 2010-01-01 18:00:00 +0000 1) converted: test number 2
(Number2 2010-01-01 20:00:00 +0000 2) converted: test number 2 version 2
(Number3 2010-01-01 22:00:00 +0000 3) converted: test number 2 version 3
(Number4 2010-01-01 23:00:00 +0000 4) converted: test number 3
EOF
	test_cmp expected result
'

test_done<|MERGE_RESOLUTION|>--- conflicted
+++ resolved
@@ -76,7 +76,15 @@
 	test_cmp expected result
 '
 
-<<<<<<< HEAD
+test_expect_success 'blame --textconv with local changes' '
+	test_when_finished "git checkout zero.bin" &&
+	printf "bin: updated number 0\015" >zero.bin &&
+	git blame --textconv zero.bin >blame &&
+	expect="(Not Committed Yet ....-..-.. ..:..:.. +0000 1)" &&
+	expect="$expect converted: updated number 0" &&
+	expr "$(find_blame <blame)" : "^$expect"
+'
+
 test_expect_success 'setup +cachetextconv' '
 	git config diff.test.cachetextconv true
 '
@@ -96,15 +104,6 @@
 
 test_expect_success 'setup -cachetextconv' '
 	git config diff.test.cachetextconv false
-=======
-test_expect_success 'blame --textconv with local changes' '
-	test_when_finished "git checkout zero.bin" &&
-	printf "bin: updated number 0\015" >zero.bin &&
-	git blame --textconv zero.bin >blame &&
-	expect="(Not Committed Yet ....-..-.. ..:..:.. +0000 1)" &&
-	expect="$expect converted: updated number 0" &&
-	expr "$(find_blame <blame)" : "^$expect"
->>>>>>> 55e7c0aa
 '
 
 test_expect_success 'make a new commit' '
